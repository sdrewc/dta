__copyright__   = "Copyright 2011 SFCTA"
__license__     = """
    This file is part of DTA.

    DTA is free software: you can redistribute it and/or modify
    it under the terms of the GNU General Public License as published by
    the Free Software Foundation, either version 3 of the License, or
    (at your option) any later version.

    DTA is distributed in the hope that it will be useful,
    but WITHOUT ANY WARRANTY; without even the implied warranty of
    MERCHANTABILITY or FITNESS FOR A PARTICULAR PURPOSE.  See the
    GNU General Public License for more details.

    You should have received a copy of the GNU General Public License
    along with DTA.  If not, see <http://www.gnu.org/licenses/>.
"""
import csv
import os
import sys
from itertools import izip
import pdb

import dta
from dta.TPPlusTransitRoute import TPPlusTransitRoute
from dta.DynameqTransitLine import TransitLine
from dta.Algorithms import ShortestPaths
from dta.CubeNetwork import CubeNetwork
#from dta.Network import Network

USAGE = r"""

 python importTPPlusTransitRoutes.py dynameq_net_dir dynameq_net_prefix tpplus_transit.lin
 
 e.g.
 
 python importTPPlusTransitRoutes.py . sf Y:\dta\SanFrancisco\2010\transit\transitPM.lin
 
 This script reads the dynameq network in the given directory, as well as the given Cube TPPlus transit line file,
 and converts the transit lines into DTA transit lines, outputting them in Dynameq format as 
 [dynameq_net_dir]\[dynameq_net_prefix]_ptrn.dqt
 
 """
 
def convertHeadway2HHMM(headwayInMin):

    hours = headwayInMin / 60
    minutes = headwayInMin - hours * 60

    if hours < 10:
        hours = '0%d' % hours
    else:
        hours = '%d' % hours
    if minutes < 10:
        minutes = '0%d' % minutes
    else:
        minutes = '%d' % minutes

    return "%s%s" % (hours, minutes)

def convertStartTime2HHMMSS(startTimeInMin):

    hours = startTimeInMin / 60
    minutes = startTimeInMin - hours * 60

    if hours < 10:
        hours = '0%d' % hours
    else:
        hours = '%d' % hours
    if minutes < 10:
        minutes = '0%d' % minutes
    else:
        minutes = '%d' % minutes

    return "%s:%s:00" % (hours, minutes)



class TPPlus2Dynameq(object):
    """Converts TPPlus Network elemements to the equivalent Dynameq ones"""
    
    @classmethod
    def convertRoute(cls, dtaNetwork, tpplusRoute, doShortestPath=True):
        """
        Convert the given input *tpplusRoute*, which is an instance of :py:class:`TPPlusTransitRoute`
        to an equivalent DTA transit line.  Returns an instance of a :py:class:`TransitLine`.
        
        Links on the route are checked against the given *dtaNetwork* (an instance of :py:class:`Network`).
        If *doShortestPath* is True, then a shortest path is searched for on the *dtaNetwork* and that
        is included (so this is assuming that the *tpplusRoute* is missing some nodes).  If
        *doShortestPath* is False, these links are dropped (?).
        
        ..TODO:: They're not all buses; enable communication about this fact.
        ..TODO:: Move this to something in dta; it does not belong in scripts.
        
        """
        DWELL_TIME = 30

        for edge in dtaNetwork.iterLinks():
            edge.cost = edge.euclideanLength()
            if edge.isConnector():
                edge.cost = sys.maxint
        
        dNodeSequence = []
        for tNode in tpplusRoute.iterTransitNodes():
            if not dtaNetwork.hasNodeForId(tNode.nodeId):
                dta.DtaLogger.warn('Node id %d does not exist in the Dynameq network' % tNode.nodeId)
                continue
            dNode = dtaNetwork.getNodeForId(tNode.nodeId)
            dNodeSequence.append(dNode)

        if len(dNodeSequence) == 0:
             dta.DtaLogger.error('Tpplus route %s cannot be converted to Dynameq because '
                                 'none of its nodes is in the Dynameq network' % tpplusRoute.name)
                                              
        if len(dNodeSequence) == 1:
             dta.DtaLogger.error('Tpplus route %s cannot be converted to Dyanmeq because only '
                                 'one of its nodes is in the Dynameq network' % tpplusRoute.name)

        dRoute = dta.DynameqTransitLine.TransitLine(dtaNetwork, tpplusRoute.name, 'label1', '0', 'Generic', '15:30:00', '00:20:00', 10)
        for dNodeA, dNodeB in izip(dNodeSequence, dNodeSequence[1:]):
               
            if dtaNetwork.hasLinkForNodeIdPair(dNodeA.getId(), dNodeB.getId()):
                dLink = dtaNetwork.getLinkForNodeIdPair(dNodeA.getId(), dNodeB.getId())
                dSegment = dRoute.addSegment(dLink, 0)
                #print 'added link', dLink.iid

                tNodeB = tpplusRoute.getTransitNode(dNodeB.getId())
                if tNodeB.isStop:
                    dSegment.dwell = 60*tpplusRoute.getTransitDelay(dNodeB.getId())
                    #print 'Delay = ',dSegment.dwell
            else:
                if doShortestPath:
                    dta.DtaLogger.debug('Running the SP from Root node %d' % dNodeA.getId())
                    #ShortestPaths.labelSettingWithLabelsOnNodes(dtaNetwork, dNodeA, dNodeB)
                    ShortestPaths.labelCorrectingWithLabelsOnNodes(dtaNetwork, dNodeA)
                    if dNodeB.label == sys.maxint:
                        continue

                    pathNodes = ShortestPaths.getShortestPathBetweenNodes(dNodeA, dNodeB)
                    numnewlinks = 0
                    for pathNodeA, pathNodeB in izip(pathNodes, pathNodes[1:]):
                        numnewlinks+=1
                        dLink = dtaNetwork.getLinkForNodeIdPair(pathNodeA.getId(), pathNodeB.getId())
                        dSegment = dRoute.addSegment(dLink, 0)
                        if numnewlinks>2:
                            print 'New Link Added = ',dLink.getId()

                    if numnewlinks>2:
<<<<<<< HEAD
                        dta.DtaLogger.debug('NodeStart = %d, NodeEnd = %d, Number of new links added = %d' % (dNodeA.getId(), dNodeB.getId(), numnewlinks))

                    tNodeB = tpplusRoute.getTransitNode(dNodeB.getId())
=======
                        print 'NodeStart = ',dNodeA.getId(),', NodeEnd =',dNodeB.getId(),', Number of new links added = ',numnewlinks
                            
                    tNodeB = tRoute.getTransitNode(dNodeB.getId())
>>>>>>> 8d18a2a4
                    if tNodeB.isStop:
                        dSegment.dwell = 60*tpplusRoute.getTransitDelay(dNodeB.getId())
                else:
                    pass
                        
        
        dRoute.isPathValid()
        return dRoute

if __name__ == "__main__":

    INPUT_DYNAMEQ_NET_DIR         = sys.argv[1]
    INPUT_DYNAMEQ_NET_PREFIX      = sys.argv[2]
    TRANSIT_LINES                 = sys.argv[3]

    dta.VehicleType.LENGTH_UNITS= "feet"
    dta.Node.COORDINATE_UNITS   = "feet"
    dta.RoadLink.LENGTH_UNITS   = "miles"

    dta.setupLogging("importTPPlusTransitRoutes.INFO.log", "importTPPlusTransitRoutes.DEBUG.log", logToConsole=True)
    
    scenario = dta.DynameqScenario(dta.Time(0,0), dta.Time(23,0))
    scenario.read(INPUT_DYNAMEQ_NET_DIR, INPUT_DYNAMEQ_NET_PREFIX) 
    net = dta.DynameqNetwork(scenario)
    net.read(INPUT_DYNAMEQ_NET_DIR, INPUT_DYNAMEQ_NET_PREFIX)


    projectFolder2 = "C:/SFCTA2/dta/testdata/ReneeTransitTest/"
    net.writeNodesToShp(os.path.join(projectFolder2, "sf_nodes"))
    net.writeLinksToShp(os.path.join(projectFolder2, "sf_links"))


    
    for tpplusRoute in dta.TPPlusTransitRoute.read(net, TRANSIT_LINES):
        #print 'Route = ',dta.TPPlusTransitRoute.getRouteName(tpplusRoute)
        dynameqRoute = TPPlus2Dynameq.convertRoute(net, tpplusRoute)
        

    


    

    
    

    
                <|MERGE_RESOLUTION|>--- conflicted
+++ resolved
@@ -147,15 +147,9 @@
                             print 'New Link Added = ',dLink.getId()
 
                     if numnewlinks>2:
-<<<<<<< HEAD
                         dta.DtaLogger.debug('NodeStart = %d, NodeEnd = %d, Number of new links added = %d' % (dNodeA.getId(), dNodeB.getId(), numnewlinks))
 
                     tNodeB = tpplusRoute.getTransitNode(dNodeB.getId())
-=======
-                        print 'NodeStart = ',dNodeA.getId(),', NodeEnd =',dNodeB.getId(),', Number of new links added = ',numnewlinks
-                            
-                    tNodeB = tRoute.getTransitNode(dNodeB.getId())
->>>>>>> 8d18a2a4
                     if tNodeB.isStop:
                         dSegment.dwell = 60*tpplusRoute.getTransitDelay(dNodeB.getId())
                 else:
