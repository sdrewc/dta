--- conflicted
+++ resolved
@@ -1,1164 +1,1156 @@
-__copyright__   = "Copyright 2011 SFCTA"
-__license__     = """
-    This file is part of DTA.
-
-    DTA is free software: you can redistribute it and/or modify
-    it under the terms of the GNU General Public License as published by
-    the Free Software Foundation, either version 3 of the License, or
-    (at your option) any later version.
-
-    DTA is distributed in the hope that it will be useful,
-    but WITHOUT ANY WARRANTY; without even the implied warranty of
-    MERCHANTABILITY or FITNESS FOR A PARTICULAR PURPOSE.  See the
-    GNU General Public License for more details.
-
-    You should have received a copy of the GNU General Public License
-    along with DTA.  If not, see <http://www.gnu.org/licenses/>.
-"""
-import shapefile
-import pdb
-
-import math
-from itertools import izip, imap
-import os
-import sys, csv
-
-from collections import defaultdict 
-
-from itertools import chain 
-from .Centroid import Centroid
-from .Connector import Connector
-from .DtaError import DtaError
-from .Logger import DtaLogger
-from .Movement import Movement
-from .Network import Network
-from .Node import Node
-from .RoadLink import RoadLink
-from .RoadNode import RoadNode
-from .TimePlan import TimePlan
-from .VirtualLink import VirtualLink
-from .VirtualNode import VirtualNode
-from .VehicleClassGroup import VehicleClassGroup
-
-class DynameqNetwork(Network):
-    """
-    A Dynameq DTA Network.
-    """
-    
-    BASE_FILE       = '%s_base.dqt'
-    ADVANCED_FILE   = '%s_advn.dqt'
-    CONTROL_FILE    = '%s_ctrl.dqt'
-    TRANSIT_FILE    = '%s_ptrn.dqt'
-    PRIORITIES_FILE = '%s_prio.dqt'
-    
-    BASE_HEADER          = """<DYNAMEQ>
-<VERSION_1.5>
-<BASE_NETWORK_FILE>
-* CREATED by DTA Anyway http://code.google.com/p/dta/
-"""
-    ADVANCED_HEADER     = """<DYNAMEQ>
-<VERSION_1.5>
-<ADVN_NETWORK_FILE>
-* CREATED by DTA Anyway http://code.google.com/p/dta/    
-"""
-    CTRL_HEADER        = """<DYNAMEQ>
-<VERSION_1.7>
-<CONTROL_PLANS_FILE>
-* CREATED by DTA Anyway http://code.google.com/p/dta/
-"""
-
-    MOVEMENT_FLOW_OUT = 'movement_aflowo.dqt'
-    MOVEMENT_TIME_OUT = 'movement_atime.dqt'
-    MOVEMENT_SPEED_OUT = "movement_aspeed.dqt"
-    LINK_FLOW_OUT = 'link_aflowo.dqt'
-    LINK_TIME_OUT = 'link_atime.dqt'
-    LINK_SPEED_OUT = "link_aspeed.dqt"
-    
-    def __init__(self, scenario):
-        """
-        Constructor.  Initializes to an empty network.
-        
-        Keeps a reference to the given dynameqScenario (a :py:class:`DynameqScenario` instance)
-        for :py:class:`VehicleClassGroup` lookups        
-        """ 
-        Network.__init__(self, scenario)
-        self._dir = None 
-                
-    def read(self, dir, file_prefix):
-        """
-        Reads the network in the given *dir* with the given *file_prefix*.
-
-        """
-        # base file processing
-        basefile = os.path.join(dir, DynameqNetwork.BASE_FILE % file_prefix)
-        if not os.path.exists(basefile):
-            raise DtaError("Base network file %s does not exist" % basefile)
-        
-        self._dir = dir 
-        count = 0
-        for fields in self._readSectionFromFile(basefile, "NODES", "CENTROIDS"):
-            self.addNode(self._parseNodeFromFields(fields))
-            count += 1
-        DtaLogger.info("Read  %8d %-16s from %s" % (count, "NODES", basefile))
-
-        count = 0
-        for fields in self._readSectionFromFile(basefile, "CENTROIDS", "LINKS"):
-            self.addNode(self._parseCentroidFromFields(fields))
-            count += 1
-        DtaLogger.info("Read  %8d %-16s from %s" % (count, "CENTROIDS", basefile))
-        
-        count = 0
-        for fields in self._readSectionFromFile(basefile, "LINKS", "LANE_PERMS"):
-            self.addLink(self._parseLinkFromFields(fields))
-            count += 1
-        DtaLogger.info("Read  %8d %-16s from %s" % (count, "LINKS", basefile))
-        
-        count = 0
-        for fields in self._readSectionFromFile(basefile, "LANE_PERMS", "LINK_EVENTS"):
-            self._addLanePermissionFromFields(fields)
-            count += 1
-        DtaLogger.info("Read  %8d %-16s from %s" % (count, "LANE_PERMS", basefile))
-        
-        count = 0
-        for fields in self._readSectionFromFile(basefile, "LINK_EVENTS", "LANE_EVENTS"):
-            #TODO: do LINK_EVENTS have to correspond to scenario events?
-            raise DtaError("LINK_EVENTS not implemented yet")
-            count += 1
-        DtaLogger.info("Read  %8d %-16s from %s" % (count, "LINK_EVENTS", basefile))
-
-        count = 0
-        for fields in self._readSectionFromFile(basefile, "LANE_EVENTS", "VIRTUAL_LINKS"):
-            #TODO: do LANE_EVENTS have to correspond to scenario events?
-            raise DtaError("LANE_EVENTS not implemented yet")
-            count += 1
-        DtaLogger.info("Read  %8d %-16s from %s" % (count, "LANE_EVENTS", basefile))
-            
-        count = 0
-        for fields in self._readSectionFromFile(basefile, "VIRTUAL_LINKS", "MOVEMENTS"):
-            self.addLink(self._parseVirtualLinkFromFields(fields))
-            count += 1
-        DtaLogger.info("Read  %8d %-16s from %s" % (count, "VIRTUAL_LINKS", basefile))
-            
-        count = 0                        
-        for fields in self._readSectionFromFile(basefile, "MOVEMENTS", "MOVEMENT_EVENTS"):
-            mov = self._parseMovementFromFields(fields)
-            if mov._permission.classDefinitionString == VehicleClassGroup.CLASSDEFINITION_PROHIBITED:
-                continue                               
-            self.addMovement(self._parseMovementFromFields(fields))
-            count += 1
-        DtaLogger.info("Read  %8d %-16s from %s" % (count, "MOVEMENTS", basefile))
-        
-        count = 0
-        for fields in self._readSectionFromFile(basefile, "MOVEMENT_EVENTS", "ENDOFFILE"):
-            #TODO: MOVEMENT_EVENTS
-            raise DtaError("MOVEMENT_EVENTS not implemented yet")            
-            count += 1
-        DtaLogger.info("Read  %8d %-16s from %s" % (count, "MOVEMENT_EVENTS", basefile))
-        
-        # advanced file processing
-        advancedfile = os.path.join(dir, DynameqNetwork.ADVANCED_FILE % file_prefix)
-        if os.path.exists(advancedfile):
-            
-            count = 0
-            for fields in self._readSectionFromFile(advancedfile, "SHIFTS", "VERTICES"):
-                self._addShiftFromFields(fields)
-                count += 1
-            DtaLogger.info("Read  %8d %-16s from %s" % (count, "SHIFTS", advancedfile))
-            
-            count = 0
-            for fields in self._readSectionFromFile(advancedfile, "VERTICES", "ENDOFFILE"):
-                self._addShapePointsToLink(fields)
-                count += 1
-            DtaLogger.info("Read  %8d %-16s from %s" % (count, "VERTICES", advancedfile))
-
-        # control file Processing
-        controlFile = os.path.join(dir, DynameqNetwork.CONTROL_FILE % file_prefix)
-        #The structure of the code is different than the previous read ones
-        #Reason 1: The control file does not contain a signal for each line
-        #Reason 2: If multiple time periods exist one more nesting level is added 
-        if os.path.exists(controlFile):
-            for tp in TimePlan.read(self, controlFile):
-                tp.getNode().addTimePlan(tp)
-                        
-        #TODO: what about the custom priorities file?  I don't see that in pbtools               
-        ## TODO - what about the public transit file?
-        
-    def write(self, dir, file_prefix):
-        """
-        Writes the network into the given *dir* with the given *file_prefix*
-        """
-
-        self._scenario.write(dir, file_prefix)
-        basefile = os.path.join(dir, DynameqNetwork.BASE_FILE % file_prefix)
-        
-        basefile_object = open(basefile, "w")
-        basefile_object.write(DynameqNetwork.BASE_HEADER)
-        self._writeNodesToBaseFile(basefile_object)
-        self._writeCentroidsToBaseFile(basefile_object)
-        self._writeLinksToBasefile(basefile_object)
-        self._writeLanePermissionsToBaseFile(basefile_object)
-        self._writeLinkEventsToBaseFile(basefile_object)
-        self._writeLaneEventsToBaseFile(basefile_object)
-        self._writeVirtualLinksToBaseFile(basefile_object)
-        self._writeMovementsToBaseFile(basefile_object)
-        self._writeMovementEventsToBaseFile(basefile_object)
-        basefile_object.close()
-        
-        advancedfile = os.path.join(dir, DynameqNetwork.ADVANCED_FILE % file_prefix)
-        advancedfile_object = open(advancedfile, "w")
-        advancedfile_object.write(DynameqNetwork.ADVANCED_HEADER)
-        self._writeShiftsToAdvancedFile(advancedfile_object)
-        self._writeShapePointsToAdvancedFile(advancedfile_object)
-        advancedfile_object.close()
-
-        ctrlfile = os.path.join(dir, DynameqNetwork.CONTROL_FILE % file_prefix)
-        ctrl_object = open(ctrlfile, "w")
-        ctrl_object.write(DynameqNetwork.CTRL_HEADER)
-        self._writeControlFile(ctrl_object)
-        ctrl_object.close() 
-        
-        
-    def _readSectionFromFile(self, filename, sectionName, nextSectionName):
-        """
-        Generator function, yields fields (array of strings) from the given section of the given file.
-        """
-        lines = open(filename, "r")
-        curLine = ""
-        try:
-            # find the section
-            while curLine != sectionName:
-                curLine = lines.next().strip()
-        except StopIteration:
-            raise DtaError("DynameqNetwork _readSectionFromFile failed to find %s in %s" % 
-                           (sectionName,filename))
-        
-        # go past the section name
-        curLine = lines.next().strip()
-        # skip any comments
-        while curLine[0] == "*":
-            curLine = lines.next().strip()
-        
-        # these are the ones we want
-        while not curLine == nextSectionName:
-            fields  = curLine.split()
-            yield fields
-            
-            curLine = lines.next().strip()
-        lines.close()
-        raise StopIteration
-
-    def _parseNodeFromFields(self, fields):
-        """
-        Interprets fields and returns a RoadNode or a VirtualNode
-        """
-        id      = int(fields[0])
-        x       = float(fields[1])
-        y       = float(fields[2])
-        control = int(fields[3])
-        priority= int(fields[4])
-        type    = int(fields[5])
-        level   = int(fields[6])
-        label   = fields[7]
-        if label[0] == '"' and label[-1] ==  '"':
-            label = label[1:-1]
-
-        if type == Node.GEOMETRY_TYPE_INTERSECTION or \
-           type == Node.GEOMETRY_TYPE_JUNCTION:
-            return RoadNode(id, x, y, type, control, priority, label, level)
-        
-        if type == Node.GEOMETRY_TYPE_VIRTUAL:
-            return VirtualNode(id, x, y, label, level)
-        
-        raise DtaError("DynameqNetwork _parseNodesFromBasefile: Found Node of unrecognized type %d" % type)
-
-    def _writeNodesToBaseFile(self, basefile_object):
-        """
-        Write version of _parseNodesFromBaseFile().  *basefile_object* is the file object,
-        ready for writing.
-        """
-        basefile_object.write("NODES\n")
-        basefile_object.write("*%8s %20s %20s %8s %8s %4s %6s %12s\n" % 
-                              ("id",
-                               "x-coordinate",
-                               "y-coordinate",
-                               "control",
-                               "priority",
-                               "type",
-                               "level",
-                               "label"))
-
-
-        count = 0
-
-        roadNodes = sorted(self.iterRoadNodes(), key=lambda n:n.getId())
-        virtualNodes = sorted(self.iterVirtualNodes(), key=lambda n:n.getId())
-
-        for node in chain(roadNodes, virtualNodes):
-            
-            if isinstance(node, VirtualNode):
-                control = VirtualNode.DEFAULT_CONTROL
-                priority = VirtualNode.DEFAULT_PRIORITY
-            else:
-                control = node._control
-                priority = node._priority
-
-            basefile_object.write("%9d %20.6f %20.6f %8d %8d %4d %6d %12s\n" %
-                                  (node.getId(),
-                                   node.getX(),
-                                   node.getY(),
-                                   control,
-                                   priority,
-                                   node._geometryType,
-                                   node._level,
-                                   '"' + node._label + '"'))
-            count += 1
-        DtaLogger.info("Wrote %8d %-16s to %s" % (count, "NODES", basefile_object.name))
-        DtaLogger.info("Wrote %8d %-16s to %s" % (self.getNumRoadNodes(), "ROAD NODES", basefile_object.name))
-        DtaLogger.info("Wrote %8d %-16s to %s" % (self.getNumCentroids(), "CENTROIDS", basefile_object.name))
-        DtaLogger.info("Wrote %8d %-16s to %s" % (self.getNumVirtualNodes(), "VIRTUAL NODES", basefile_object.name))
-        
-        
-    def _parseCentroidFromFields(self, fields):
-        """
-        Interprets fields into a Centroid
-        """
-        id      = int(fields[0])
-        x       = float(fields[1])
-        y       = float(fields[2])
-        level   = int(fields[3])
-        label   = fields[4]
-        if label[0] == '"' and label[-1] ==  '"':
-            label = label[1:-1]
-        
-        return Centroid(id, x, y, label=label, level=level)
-    
-    def _writeCentroidsToBaseFile(self, basefile_object):
-        """
-        Write version of _parseCentroidsFromBaseFile().  *basefile_object* is the file object,
-        ready for writing.
-        """
-        basefile_object.write("CENTROIDS\n")
-        basefile_object.write("*%8s %20s %20s %6s %5s\n" % 
-                              ("id",
-                               "x-coordinate",
-                               "y-coordinate",
-                               "level",
-                               "label"))
-        
-        count = 0
-        for nodeId in sorted(self._nodes.keys()):
-            centroid = self._nodes[nodeId]
-            if not isinstance(centroid, Centroid): continue
-            
-            basefile_object.write("%9d %20.6f %20.6f %6d %s\n" % 
-                                  (centroid.getId(),
-                                   centroid.getX(),
-                                   centroid.getY(),
-                                   centroid._level,
-                                   '"' + centroid._label + '"'))
-            count += 1
-        DtaLogger.info("Wrote %8d %-16s to %s" % (count, "CENTROIDS", basefile_object.name))
-
-    def _parseLinkFromFields(self, fields):
-        """
-        Interprets fields into a Connector or a RoadLink
-        """            
-        id      = int(fields[0])
-        startid = int(fields[1])
-        endid   = int(fields[2])
-        rev     = int(fields[3])
-        faci    = int(fields[4])
-        length  = float(fields[5])
-        fspeed  = float(fields[6])
-        lenfac  = float(fields[7])
-        resfac  = float(fields[8])
-        lanes   = int(fields[9])
-        rabout  = int(fields[10])
-        level   = int(fields[11])
-        tmplabel= fields[12:len(fields) - 1]
-        group = int(fields[len(fields) - 1])
-
-        if tmplabel == '""':
-            label = ""
-        else:
-            label = " ".join(tmplabel)[1:-1]
-
-            
-        startNode = self.getNodeForId(startid)
-        endNode = self.getNodeForId(endid)
-        
-        if (isinstance(startNode, Centroid) or isinstance(endNode, Centroid) or
-            isinstance(startNode, VirtualNode) or isinstance(endNode, VirtualNode)):
-            
-            # check faci == Connector.FACILITY_TYPE?
-            
-            return Connector(id, startNode, endNode, reverseAttachedLinkId=rev, 
-                                length=(None if length==-1 else length),
-                                freeflowSpeed=fspeed, effectiveLengthFactor=lenfac, 
-                                responseTimeFactor=resfac, numLanes=lanes,
-                                roundAbout=rabout, level=level, label=label, group=group)
-        
-        # are these all RoadLinks?  What about VirtualLinks?
-        return RoadLink(id, startNode, endNode, reverseAttachedLinkId=rev, 
-                           facilityType=faci, length=(None if length==-1 else length),
-                           freeflowSpeed=fspeed, effectiveLengthFactor=lenfac, 
-                           responseTimeFactor=resfac, numLanes=lanes,
-                           roundAbout=rabout, level=level, label=label, group=group)
-
-    def _writeLinksToBasefile(self, basefile_object):
-        """
-        Write version of _readLinksFromBaseFile().  *basefile_object* is the file object,
-        ready for writing.
-        """
-        basefile_object.write("LINKS\n")
-        basefile_object.write("*      id    start      end      rev faci          len       fspeed   lenfac   resfac lanes rabout  level         label        group\n")
-
-        count = 0
-
-        roadLinks = sorted(self.iterRoadLinks() , key=lambda rl:rl.getId()) 
-        connectors = sorted(self.iterConnectors(), key=lambda c:c.getId())
-
-        for link in chain(roadLinks, connectors):
-
-<<<<<<< HEAD
-            basefile_object.write("%9d %8d %8d %7d %4d %12s %12.1f %8.2f %8.2f %5d %5d %6d %50s %d\n" % 
-=======
-            basefile_object.write("%9d %8d %8d %7d %4d %12s %12.1f %8.2f %8.2f %5d %5d %6d %-13s %5d\n" % 
->>>>>>> 35fda003
-                                  (link.getId(),
-                                   link.getStartNode().getId(),
-                                   link.getEndNode().getId(),
-                                   link._reverseAttachedLinkId if link._reverseAttachedLinkId else -1,
-                                   link._facilityType,
-                                   ("%12.3f" % link._length),
-                                   link._freeflowSpeed,
-                                   link._effectiveLengthFactor,
-                                   link._responseTimeFactor,
-                                   link._numLanes,
-                                   link._roundAbout,
-                                   link._level,
-<<<<<<< HEAD
-                                   '"' + (link._label if link._label else "") + '"', link._group))
-=======
-                                   '"' + (link._label if link._label else "") + '"',
-                                   0)) # group: default to 0 for now
->>>>>>> 35fda003
-            count += 1
-        DtaLogger.info("Wrote %8d %-16s to %s" % (count, "LINKS", basefile_object.name))
-        DtaLogger.info("Wrote %8d %-16s to %s" % (self.getNumRoadLinks(), "ROAD LINKS", basefile_object.name))
-        DtaLogger.info("Wrote %8d %-16s to %s" % (self.getNumConnectors(), "CONNECTORS", basefile_object.name))
-        DtaLogger.info("Wrote %8d %-16s to %s" % (self.getNumVirtualLinks(), "VIRTUAL LINKS", basefile_object.name))
-        
-    def _addLanePermissionFromFields(self, fields):
-        """
-        Updates links by attaching permissions.
-        """            
-        linkId  = int(fields[0])
-        laneId  = int(fields[1])
-        perms   = fields[2]
-        
-        vehicleClassGroup = self._scenario.getVehicleClassGroup(perms)
-        link = self.getLinkForId(linkId)
-        link.addLanePermission(laneId, vehicleClassGroup)
-            
-    def _writeLanePermissionsToBaseFile(self, basefile_object):
-        """
-        Write version of _addLanePermissionsFromFields()
-        *basefile_object* is the file object, ready for writing.        
-        """
-        basefile_object.write("LANE_PERMS\n")
-        basefile_object.write("*    link  id                perms\n")
-        
-        count = 0
-        for linkId in sorted(self._linksById.keys()):
-            
-            if (not isinstance(self._linksById[linkId], RoadLink) and
-                not isinstance(self._linksById[linkId], Connector)):
-                continue
-            
-            for laneId in range(self._linksById[linkId]._numLanes):
-                if laneId not in self._linksById[linkId]._lanePermissions: continue # warn?
-                basefile_object.write("%9d %3d %20s\n" % 
-                                      (linkId,
-                                       laneId,
-                                       self._linksById[linkId]._lanePermissions[laneId].name))
-                count += 1
-        DtaLogger.info("Wrote %8d %-16s to %s" % (count, "LANE_PERMS", basefile_object.name))
-    
-    def _writeLinkEventsToBaseFile(self, basefile_object):
-        """
-        """
-        basefile_object.write("LINK_EVENTS\n")
-        basefile_object.write("*      id     time         std_att        value\n")
-    
-    def _writeLaneEventsToBaseFile(self, basefile_object):
-        """
-        """
-        basefile_object.write("LANE_EVENTS\n")
-        basefile_object.write("*    link  id     time                perms\n")
-        
-    def _parseVirtualLinkFromFields(self, fields):
-        """
-        Interprets fields into a VirtualLink
-        """
-        centroidId  = int(fields[0])
-        linkId      = int(fields[1])
-        
-        centroid    = self._nodes[centroidId]
-        connector   = self._linksById[linkId]
-
-        if not isinstance(connector, Connector):
-            raise DtaError("Virtual link specified with non-Connector link: %s" % str(connector))
-        
-        
-        # no id -- make one up
-        newId = self._maxLinkId + 1
-        
-        # if the connector is incoming to a virtual node, the the virtual link is incoming:
-        # connector to centroid
-        if connector._fromRoadNode:
-            vlink = VirtualLink(id=newId,
-                                startNode=connector.getEndNode(),
-                                endNode=centroid,
-                                label=None)
-            # DtaLogger.debug("Creating virtual link from connector %d (node %d) to centroid %d" % 
-            #                 (linkId, vlink.getStartNode().getId(), centroidId))            
-        else:
-            # the connector is outgoing to a virtual node, so the virtual link is outgoing:
-            # connector to centroid
-            vlink = VirtualLink(id=newId,
-                            startNode=centroid,
-                            endNode=connector.getStartNode(),
-                            label=None)
-            
-            # DtaLogger.debug("Creating virtual link from centroid %d to connector %d (node %d)" % 
-            #                 (centroidId, linkId, vlink.getEndNode().getId()))
-     
-        try:
-            conn2 = vlink.getAdjacentConnector()
-            assert(conn2 == connector)
-        except DtaError:
-            DtaLogger.warn(sys.exc_info()[1])
-            raise
-        except AssertionError:
-            DtaLogger.warn("When creating Virtual Link from centroid %d to connector %d, different connector %d found" % 
-                           (centroidId, linkId, conn2.getId()))
-            raise
-            
-        return vlink
-        
-    def _writeVirtualLinksToBaseFile(self, basefile_object):
-        """
-        Write version of _parseVirtualLinkFromFields().  *basefile_object* is the file object,
-        ready for writing.
-        """
-        basefile_object.write("VIRTUAL_LINKS\n")
-        basefile_object.write("* centroid_id  link_id\n")
-        
-        count = 0
-        for linkId in sorted(self._linksById.keys()):
-            link = self._linksById[linkId]
-            
-            if not isinstance(link, VirtualLink): continue
-            basefile_object.write("%13d %8d\n" %
-                                  (link.getStartNode().getId() if isinstance(link.getStartNode(), Centroid) else link.getEndNode().getId(),
-                                   link.getAdjacentConnector().getId()))
-            count += 1
-        DtaLogger.info("Wrote %8d %-16s to %s" % (count, "VIRTUAL_LINKS", basefile_object.name))
-
-    def _parseMovementFromFields(self, fields):
-        """
-        Interprets fields into a Movement
-        """
-        nodeId          = int(fields[0])
-        incomingLinkId  = int(fields[1])
-        outgoingLinkId  = int(fields[2])
-        freeflowSpeed   = float(fields[3])
-        perms           = fields[4]
-        numLanes        = int(fields[5])
-        incomingLane    = int(fields[6])
-        outgoingLane    = int(fields[7])
-        followupTime    = float(fields[8])
-    
-        node                = self.getNodeForId(nodeId)
-        incomingLink        = self.getLinkForId(incomingLinkId)
-        outgoingLink        = self.getLinkForId(outgoingLinkId)
-        vehicleClassGroup   = self._scenario.getVehicleClassGroup(perms)
-        
-        return Movement(node, incomingLink, outgoingLink, freeflowSpeed,
-                        vehicleClassGroup,
-                        None if numLanes==-1 else numLanes,
-                        None if incomingLane==-1 else incomingLane,
-                        None if outgoingLane==-1 else outgoingLane,
-                        followupTime)
-        
-    def _writeMovementsToBaseFile(self, basefile_object):
-        """
-        Write version of _parseMovementFromFields().
-        *basefile_object* is the file object, ready for writing.        
-        """
-        basefile_object.write("MOVEMENTS\n")
-        basefile_object.write("*   at_node   inc_link   out_link       fspeed                perms lanes inlane outlane  tfollow\n")
-        
-        count = 0
-        for linkId in sorted(self._linksById.keys()):
-            
-            if (not isinstance(self._linksById[linkId], RoadLink) and
-                not isinstance(self._linksById[linkId], Connector)):
-                continue
-            
-            for movement in self._linksById[linkId].iterOutgoingMovements():
-                basefile_object.write("%11d %10d %10d %12s %20s %5d %6d %7d %8s\n" %
-                                      (movement._node.getId(),
-                                       movement.getIncomingLink().getId(),
-                                       movement._outgoingLink.getId(),
-                                       str(-1 if not movement._freeflowSpeed else movement._freeflowSpeed),
-                                       movement._permission.name,
-                                       -1 if not movement._numLanes else movement._numLanes,
-                                       -1 if not movement._incomingLane else movement._incomingLane,
-                                       -1 if not movement._outgoingLane else movement._outgoingLane,
-                                       str(movement._followupTime)))
-                count += 1
-        DtaLogger.info("Wrote %8d %-16s to %s" % (count, "MOVEMENTS", basefile_object.name))                                           
-        
-    def retrieveCountListFromCountDracula(self, countDraculaReader, starttime, period, number, tolerance):
-        """
-        Writes counts to movements from CountDracula
-        starttime = startitme for counts
-        period = interval for each count
-        number = total counts = (endtime-starttime)/period
-        tolerance = tolerance for matching nodes in two databases in feet (5 ft is appropriate)        
-        """
-        #Can have additional arguments for aggregating counts, days and other args
-        
-        Movement.countNumber = number
-        Movement.countPeriod = period
-        Movement.countStartTime = starttime
-        
-        movementcounter = 0
-        
-        dtaNodes2countDraculaNodes_dict = {}  #Dictionary by dta node id: Key = dta_node_id, value = CD_node_id
-        #counter = 0
-
-        for dtanodeid in self._nodes:
-            dtanode = self._nodes[dtanodeid]
-            dta_node_x = dtanode.getX()
-            dta_node_y = dtanode.getY()
-            cd_node = countDraculaReader.mapNodeId(dta_node_x, dta_node_y, tolerance)
-            
-            #------ASSUMING there is a single match !!!!------ 
-            if not cd_node == -1 :
-                dtaNodes2countDraculaNodes_dict[dtanode.getId()] = cd_node
-            
-                #counter = counter+1
-        
-        print str(len(dtaNodes2countDraculaNodes_dict))+" nodes matched from "+str(len(self._nodes))+" nodes"
-        
-        for id in self._linksById:
-            link = self._linksById[id]
-            if not isinstance(link, VirtualLink):
-        
-        #TODO - Attach link counts
-        #====================================================================
-        # 
-        # Here we can insert count attachment to links. For this we would need:
-        # 1)counts[] instance variable for class link (or roadlink or connector)
-        # 2)create getMainlineCountFromCountDracula method for countdracula.ReadFromCD class
-        #   
-        #====================================================================
-                
- 
-                
-                for movement in link.iterOutgoingMovements():
-                    movementcounter += 1
-                    #print movementcounter
-                    #if movementcounter == 9000:
-                    #    return
-                    
-                    if movement.getAtNode().getId() in dtaNodes2countDraculaNodes_dict: #check if node is in CD
-                        atNode = dtaNodes2countDraculaNodes_dict[movement.getAtNode().getId()] #returns the nodes CD id
-                        if movement.getOriginNode().getId() in dtaNodes2countDraculaNodes_dict:
-                            fromNode = dtaNodes2countDraculaNodes_dict[movement.getOriginNode().getId()]
-                            if movement.getDestinationNode().getId() in dtaNodes2countDraculaNodes_dict:
-                                toNode = dtaNodes2countDraculaNodes_dict[movement.getDestinationNode().getId()]
-                    
-                                fromangle = movement.getIncomingLink().getReferenceAngle()
-                                toangle = movement.getOutgoingLink().getReferenceAngle()
-                                
-                                countsList = countDraculaReader.getTurningCounts(atNode, fromNode, toNode, fromangle, toangle, starttime, period, number)
-                                if not countsList == []: 
-                                    #print "***************************************"
-                                    movement.setCountsFromCountDracula(countsList)
-                            
-    def writeCountListToFile(self, dir, starttime, period, number):
-        """
-        Writes counts to movements from CountDracula
-        starttime = startitme for counts
-        period = interval for each count
-        number = total counts = (endtime-starttime)/period
-        tolerance = tolerance for matching nodes in two databases in feet (5 ft is appropriate)        
-        """
-        movementcounter = 0
-        countList2write = []
-
-        for id in self._linksById:
-            link = self._linksById[id]
-            if not isinstance(link, VirtualLink):
-                for movement in link.iterOutgoingMovements():
-                    
-                    movementcounter += 1
-                    #print movementcounter
-                    
-                    
-                    atNode = movement.getAtNode().getId()
-                    fromNode = movement.getOriginNode().getId()
-                    toNode = movement.getDestinationNode().getId()
-                    
-                    movementcountsList = movement.getCountList()
-                    
-                    if not movementcountsList == []: 
-                        countList2write.append([atNode,fromNode,toNode]+(movementcountsList))
-        ## TODO Implement better csv file writer                  
-        filewriter = csv.writer(open(dir+'\\movement_counts_user_attribute.csv', 'wb'),dialect = 'excel-tab', delimiter=' ',quotechar='|', quoting=csv.QUOTE_MINIMAL)
-        filewriter.writerow("*atNode FromNode toNode starttime="+str(starttime)+" period="+str(period)+" number="+str(number))
-        filewriter.writerows(countList2write)
-        
-    def _writeMovementEventsToBaseFile(self, basefile_object):
-        """
-        *basefile_object* is the file object, ready for writing.
-        """
-        basefile_object.write("MOVEMENT_EVENTS\n")
-        basefile_object.write("*   at_node  inc_link   out_link     time         std_att        value\n")
-        
-    def _addShiftFromFields(self, fields):
-        """
-        Updates links by attaching permissions.
-        """            
-        linkId      = int(fields[0])
-        startShift  = int(fields[1])
-        endShift    = int(fields[2])
-        
-        link = self.getLinkForId(linkId)
-        link.addShifts(startShift, endShift)
-    
-    def _writeShiftsToAdvancedFile(self, advancedfile_object):
-        """
-        Write version of _addLanePermissionsFromFields().  
-        *advancedfile_object* is the file object, ready for writing.
-        """
-        advancedfile_object.write("SHIFTS\n")
-        advancedfile_object.write("*      id  start-shift    end-shift\n")
-        
-        count = 0
-        for linkId in sorted(self._linksById.keys()):
-            link = self._linksById[linkId]
-            
-            if isinstance(link, RoadLink):
-                (startShift,endShift) = link.getShifts()
-                if startShift != None or endShift != None:
-                    advancedfile_object.write("%9d %12d %12d\n" % (linkId, startShift, endShift))
-                    
-                    count += 1
-        DtaLogger.info("Write %8d %-16s to %s" % (count, "SHIFTS", advancedfile_object.name))
-        
-    def _addShapePointsToLink(self, fields):
-        """
-        Update links by attaching shape points
-        """
-        linkId      = int(fields[0])
-        sequenceNum = int(fields[1])
-        xcoord      = float(fields[2])
-        ycoord      = float(fields[3])
-        
-        link = self.getLinkForId(linkId)
-        link.addShapePoint(xcoord, ycoord)
-
-    def _writeShapePointsToAdvancedFile(self, advancedfile_object):
-        """
-        Write version of _addShapePointsToLink().  
-        *advancedfile_object* is the file object, ready for writing.
-        """
-        advancedfile_object.write("VERTICES\n")
-        advancedfile_object.write("*      id   sequence_num                     x-coordinate                     y-coordinate\n")
-        
-        count = 0
-        for linkId in sorted(self._linksById.keys()):
-            link = self._linksById[linkId]
-            
-            if isinstance(link, RoadLink) or isinstance(link, Connector):
-                for seqnum, (x,y) in enumerate(link._shapePoints):
-                    advancedfile_object.write("%9d %14d %32f %32f\n" % 
-                                              (linkId, 
-                                               seqnum,
-                                               x,
-                                               y))
-                    
-                    count += 1
-        DtaLogger.info("Write %8d %-16s to %s" % (count, "VERTICES", advancedfile_object.name))
-
-    def _writeControlFile(self, ctrl_object):
-        """
-        Output the control plans to disk
-        """
-        for planInfo in self.iterPlanCollectionInfo():
-            ctrl_object.write(str(planInfo))            
-            for node in sorted(self.iterRoadNodes(), key=lambda node: node.getId()):
-                if node.hasTimePlan(planInfo):
-                    tp = node.getTimePlan(planInfo)                    
-                    ctrl_object.write(str(tp))                              
-
-    def removeCentroidConnectorsFromIntersections(self, splitReverseLinks=False):
-        """
-        Remove centroid connectors from intersections and attach them to midblock locations.
-        If there is not a node defining a midblock location the algorithm will split the 
-        relevant links (in both directions) and attach the connector to the newly 
-        created node.
-        
-        Before:
-        
-        .. image:: /images/removeCentroidConnectors1.png
-           :height: 300px
-        
-        After:
-        
-        .. image:: /images/removeCentroidConnectors2.png
-           :height: 300px
-        
-        .. todo:: why is this in :py:class:`DynameqNetwork` rather than :py:class:`Network`?
-        
-        """
-
-        allRoadNodes = [node for node in self.iterNodes() if isinstance(node, RoadNode)]
-        for node in allRoadNodes: 
-
-            if not node.hasConnector():
-                continue 
-            
-            connectors = [link for link in node.iterAdjacentLinks() if isinstance(link, Connector)]
-                        
-            for con in connectors:
-                try:
-                    self.removeCentroidConnectorFromIntersection(node, con, splitReverseLink=splitReverseLinks) 
-                    #DtaLogger.info("Removed centroid connectors from intersection %d" % node.getId())
-                except DtaError, e:
-                    DtaLogger.error("removeCentroidConnectorsFromIntersections(node=%d, con=%d) errored: %s" % 
-                                    (node.getId(), con.getId(), str(e)))
-
-        #fix the number of lanes on the new connectors
-        for node in self.iterNodes():
-
-            if not node.isRoadNode():
-                continue 
-            if not node.hasConnector():
-                continue 
-            if node.isIntersection():                
-                for link in node.iterAdjacentLinks():
-                    if link.isConnector():
-                        link.setNumLanes(1) 
-
-            #remove the connector to connector movements
-            movementsToDelete = []
-            
-            for ilink in node.iterIncomingLinks():                
-                for olink in node.iterOutgoingLinks():
-                    if ilink.isConnector() and olink.isConnector():
-                        if ilink.hasOutgoingMovement(olink.getEndNodeId()):
-                            mov = ilink.getOutgoingMovement(olink.getEndNodeId())
-                            ilink.removeOutgoingMovement(mov)
-                        else:
-                            prohibitedMovement = Movement.simpleMovementFactory(ilink, olink,
-                                 self.getScenario().getVehicleClassGroup(VehicleClassGroup.PROHIBITED))
-                            ilink.addOutgoingMovement(prohibitedMovement) 
-                    else:
-                        if not ilink.hasOutgoingMovement(olink.getEndNode().getId()):
-                            
-                            allowedMovement = Movement.simpleMovementFactory(ilink, olink,
-                               self.getScenario().getVehicleClassGroup(VehicleClassGroup.ALL))
-                            ilink.addOutgoingMovement(allowedMovement)
-                    
-    def removeCentroidConnectorFromIntersection(self, roadNode, connector, splitReverseLink=False):
-        """
-        Remove the input connector for an intersection and attach it to a midblock 
-        location. If a midblock location does does not exist a RoadLink close
-        to the connector is split in half and the connector is attached to the new 
-        midblock location
-
-        .. todo:: why is this in :py:class:`DynameqNetwork` rather than :py:class:`Network`?
-        
-        .. todo:: I would like more detail about this.  How are movements handled for VehicleClassGroups?
-                  Also, rename to "moveConnectorsFromIntersectionsToMidblocks"; this sounds like a delete operation.
-        """
-        if not isinstance(roadNode, RoadNode):
-            raise DtaError("Input Node %d is not a RoadNode" % roadNode.getId())
-        if not isinstance(connector, Connector):
-            raise DtaError("Input Link %s is not a Connector" % connector.getId())
-        
-        if not roadNode.hasConnector():
-            raise DtaError("RoadNode %d does not have a connector attached to it"
-                           % roadNode.getId())
-
-        centroid = connector.getCentroid()
-        candidateLinks = roadNode.getCandidateLinksForSplitting(connector)
-
-        nodeToAttachConnector = None
-
-        if len(candidateLinks) >= 2: 
-
-            cNode1 = candidateLinks[0].getOtherEnd(roadNode)
-            cNode2 = candidateLinks[1].getOtherEnd(roadNode)
-            
-            #if cNode1.isShapePoint(countRoadNodesOnly=True) and not centroid.isConnectedToRoadNode(cNode1):
-            if cNode1.isShapePoint(countRoadNodesOnly=True):
-                nodeToAttachConnector = candidateLinks[0].getOtherEnd(roadNode)
-            elif cNode2.isShapePoint(countRoadNodesOnly=True):#  and not centroid.isConnectedToRoadNode(cNode2):            
-                nodeToAttachConnector = candidateLinks[1].getOtherEnd(roadNode)
-            else:                    
-                nodeToAttachConnector = self.splitLink(candidateLinks[0], splitReverseLink=splitReverseLink)
-
-        elif len(candidateLinks) == 1:
-            
-            cNode = candidateLinks[0].getOtherEnd(roadNode)            
-            if cNode.isShapePoint(countRoadNodesOnly=True):# and not centroid.isConnectedToRoadNode(cNode):
-                nodeToAttachConnector = candidateLinks[0].getOtherEnd(roadNode) 
-            else:
-                nodeToAttachConnector = self.splitLink(candidateLinks[0], splitReverseLink=splitReverseLink) 
-        else:
-            raise DtaError("Centroid connector(s) were not removed from intersection %d" % roadNode.getId())
-                    
-        if connector.startIsRoadNode():
-            virtualNode = connector.getEndNode() 
-
-            newConnector = Connector(connector.getId(),
-                                     nodeToAttachConnector,
-                                     virtualNode,
-                                     None,
-                                     -1,  # don't assign a length
-                                     connector._freeflowSpeed,
-                                     connector._effectiveLengthFactor,
-                                     connector._responseTimeFactor,
-                                     connector._numLanes,
-                                     connector._roundAbout,
-                                     connector._level, 
-                                     connector._label, connector.getId())
-
-            self.removeLink(connector)
-            self.addLink(newConnector)
-            #TODO: do the movements
-            return newConnector 
-        else:
-            virtualNode = connector.getStartNode() 
-
-            newConnector = Connector(connector.getId(),
-                                     virtualNode,
-                                     nodeToAttachConnector,
-                                     None,
-                                     -1, # don't assign a length 
-                                     connector._freeflowSpeed,
-                                     connector._effectiveLengthFactor,
-                                     connector._responseTimeFactor,
-                                     connector._numLanes,
-                                     connector._roundAbout,
-                                     connector._level, 
-                                     connector._label, connector.getId())
-
-            self.removeLink(connector)
-            self.addLink(newConnector)
-            #TODO: do the movements 
-            return newConnector 
-    
-    def iterVirtualNodes(self):
-        """
-        Return an iterator to the :py:class:`VirtualNode` instances in the network.
-        
-        .. todo:: Move this to :py:class:`Network`.
-        
-        """
-        for node in self.iterNodes():
-            if isinstance(node, VirtualNode):
-                yield node 
-
-    def iterRoadNodes(self):
-        """
-        Return an iterator to the :py:class:`RoadNode` instances in the network.
-        
-        .. todo:: Move this to :py:class:`Network`.
-        
-        """
-        for node in self.iterNodes():
-            if isinstance(node, RoadNode):
-                yield node
-
-    def iterCentroids(self):
-        """
-        Return an iterator to the :py:class:`Centroid` instances in the network.
-
-        .. todo:: Move this to :py:class:`Network`.
-        
-        """
-        for node in self.iterNodes():
-            if isinstance(node, Centroid):
-                yield node 
-
-    def iterVirtualLinks(self):
-        """
-        Return an iterator to the :py:class:`VirtualLink` instances in the network.
-
-        .. todo:: Move this to :py:class:`Network`.
-
-        """
-        for link in self.iterLinks():
-            if isinstance(link, VirtualLink):
-                yield link
-
-    def iterRoadLinks(self):
-        """
-        Return an iterator for to the :py:class:`RoadLink` instances in the network that are 
-        not instances of :py:class:`Connector`.
-        
-        .. todo:: Move this to :py:class:`Network`.
-
-        """
-        for link in self.iterLinks():
-            if link.isRoadLink():
-                yield link 
-
-    def iterConnectors(self):
-        """
-        Return an iterator to the :py:class:`Connector` instances in the network.
-
-        .. todo:: Move this to :py:class:`Network`.
-        
-        """
-        for link in self.iterLinks():
-            if isinstance(link, Connector):
-                yield link
-
-    def _readMovementOutFlowsAndTTs(self):
-        """
-        Read the movement travel times (in seconds) add assign them 
-        to the corresponding movement
-        """
-        if not self._dir:
-            raise DtaError("The network directory has not been defined")
-        
-        movementFlowFileName = os.path.join(self._dir, 
-                                            DynameqNetwork.MOVEMENT_FLOW_OUT)
-        movementTimeFileName = os.path.join(self._dir,
-                                            DynameqNetwork.MOVEMENT_TIME_OUT)
-
-        inputStream1 = open(movementFlowFileName, 'r')
-        inputStream2 = open(movementTimeFileName, 'r')
-
-        for i in range(9):
-            inputStream1.next()
-            inputStream2.next()
-
-        for flowLine, timeLine in izip(inputStream1, inputStream2):
-            
-            flowFields = flowLine.strip().split()
-            timeFields = timeLine.strip().split()
-
-            nodeBid, nodeAid, nodeCid = map(int, flowFields[:3])
-
-            if [nodeBid, nodeAid, nodeCid] != map(int, timeFields[:3]):
-                raise DtaError('The files %s and %s are not in sync. '
-                                      'Movement through %s from %s to %s in the first file is not '
-                                      'in the same line position in the second '
-                                      'file' % (movementFlowFileName,
-                                                movementTimeFileName,
-                                                nodeBid, nodeAid, nodeCid))
-
-            try:
-                link = self.getLinkForNodeIdPair(nodeAid, nodeBid)
-                movement = link.getOutgoingMovement(nodeCid)
-            except DtaError, e:
-                #if the movement does not exist. It could be a prohibited movement
-                #perhaps you need to do more error checking there 
-                if nodeAid == nodeCid:
-                    continue
-                continue
-
-            simFlows = imap(int, flowFields[3:])
-            simTTs = imap(float, timeFields[3:])
-            timePeriodStart = self._simStartTimeInMin
-                    
-            for simFlow, simTT in izip(simFlows, simTTs):
-
-                if simFlow == 0 and simTT > 0:
-                    raise DtaError('Movement %s has zero flow in the '
-                                   'time period begining %d and a '
-                                   'positive travel time' % 
-                                   (movement.getId(), timePeriodStart))
-                elif simFlow > 0 and simTT == 0:
-                    raise DtaError('Movement %s has positive flow in '
-                                   'the time period begining %d and a '
-                                   'zero travel time' % 
-                                   (movement.getId(), timePeriodStart))
-                
-                elif simFlow == 0 and simTT == 0:
-                    #simTT = movement.getFreeFlowTTInMin()
-                    timePeriodStart += self._simTimeStepInMin
-                    if timePeriodStart >= self._simEndTimeInMin:
-                        break
-                else:
-                    movement.setSimVolume(timePeriodStart, timePeriodStart + 
-                                        self._simTimeStepInMin, simFlow / (60 / self._simTimeStepInMin))
-
-                    movement.setSimTTInMin(timePeriodStart, timePeriodStart + 
-                                          self._simTimeStepInMin, simTT / 60.0)
-                                      
-                    timePeriodStart += self._simTimeStepInMin
-                    if timePeriodStart >= self._simEndTimeInMin:
-                        break
-
-        inputStream1.close()
-        inputStream2.close()
-
-    def removeDuplicateConnectors(self):
-        """
-        Remove duplicate connectors that connect from the
-        same centroid to the same road node
-        """
-        vNodesToDelete = set()
-        for node in self.iterCentroids():
-            result = defaultdict(list)
-            for vNode in node.iterAdjacentNodes():
-                if not vNode.isVirtualNode():
-                    continue
-                rNode = vNode.getConnectedRoadNode()
-                result[rNode.getId()].append(vNode)
-            for rNode, vNodes in result.iteritems():
-                if len(vNodes) > 1:
-                   for vNodeToRemove in vNodes[1:]:
-                       vNodesToDelete.add(vNodeToRemove)
-
-        for vNodeToDelete in vNodesToDelete:
-            self.removeNode(vNodeToDelete)
-                               
-    def readSimResults(self, simStartTimeInMin, simEndTimeInMin, simTimeStepInMin):
-        """
-        Read the movement and link travel times and flows
-        """
-        self._simStartTimeInMin = simStartTimeInMin
-        self._simEndTimeInMin = simEndTimeInMin
-        self._simTimeStepInMin = simTimeStepInMin
-
-        for link in self.iterLinks():
-            if link.isVirtualLink():
-                continue
-            link.simTimeStepInMin = simTimeStepInMin
-            link.simStartTimeInMin = simStartTimeInMin
-            link.simEndTimeInMin = simEndTimeInMin
-            for mov in link.iterOutgoingMovements():
-                mov.simTimeStepInMin = simTimeStepInMin
-                mov.simStartTimeInMin = simStartTimeInMin
-                mov.simEndTimeInMin = simEndTimeInMin
-
-        self._readMovementOutFlowsAndTTs()
-
-
-        
-        
-        
-
-                    
+__copyright__   = "Copyright 2011 SFCTA"
+__license__     = """
+    This file is part of DTA.
+
+    DTA is free software: you can redistribute it and/or modify
+    it under the terms of the GNU General Public License as published by
+    the Free Software Foundation, either version 3 of the License, or
+    (at your option) any later version.
+
+    DTA is distributed in the hope that it will be useful,
+    but WITHOUT ANY WARRANTY; without even the implied warranty of
+    MERCHANTABILITY or FITNESS FOR A PARTICULAR PURPOSE.  See the
+    GNU General Public License for more details.
+
+    You should have received a copy of the GNU General Public License
+    along with DTA.  If not, see <http://www.gnu.org/licenses/>.
+"""
+import shapefile
+import pdb
+
+import math
+from itertools import izip, imap
+import os
+import sys, csv
+
+from collections import defaultdict 
+
+from itertools import chain 
+from .Centroid import Centroid
+from .Connector import Connector
+from .DtaError import DtaError
+from .Logger import DtaLogger
+from .Movement import Movement
+from .Network import Network
+from .Node import Node
+from .RoadLink import RoadLink
+from .RoadNode import RoadNode
+from .TimePlan import TimePlan
+from .VirtualLink import VirtualLink
+from .VirtualNode import VirtualNode
+from .VehicleClassGroup import VehicleClassGroup
+
+class DynameqNetwork(Network):
+    """
+    A Dynameq DTA Network.
+    """
+    
+    BASE_FILE       = '%s_base.dqt'
+    ADVANCED_FILE   = '%s_advn.dqt'
+    CONTROL_FILE    = '%s_ctrl.dqt'
+    TRANSIT_FILE    = '%s_ptrn.dqt'
+    PRIORITIES_FILE = '%s_prio.dqt'
+    
+    BASE_HEADER          = """<DYNAMEQ>
+<VERSION_1.5>
+<BASE_NETWORK_FILE>
+* CREATED by DTA Anyway http://code.google.com/p/dta/
+"""
+    ADVANCED_HEADER     = """<DYNAMEQ>
+<VERSION_1.5>
+<ADVN_NETWORK_FILE>
+* CREATED by DTA Anyway http://code.google.com/p/dta/    
+"""
+    CTRL_HEADER        = """<DYNAMEQ>
+<VERSION_1.7>
+<CONTROL_PLANS_FILE>
+* CREATED by DTA Anyway http://code.google.com/p/dta/
+"""
+
+    MOVEMENT_FLOW_OUT = 'movement_aflowo.dqt'
+    MOVEMENT_TIME_OUT = 'movement_atime.dqt'
+    MOVEMENT_SPEED_OUT = "movement_aspeed.dqt"
+    LINK_FLOW_OUT = 'link_aflowo.dqt'
+    LINK_TIME_OUT = 'link_atime.dqt'
+    LINK_SPEED_OUT = "link_aspeed.dqt"
+    
+    def __init__(self, scenario):
+        """
+        Constructor.  Initializes to an empty network.
+        
+        Keeps a reference to the given dynameqScenario (a :py:class:`DynameqScenario` instance)
+        for :py:class:`VehicleClassGroup` lookups        
+        """ 
+        Network.__init__(self, scenario)
+        self._dir = None 
+                
+    def read(self, dir, file_prefix):
+        """
+        Reads the network in the given *dir* with the given *file_prefix*.
+
+        """
+        # base file processing
+        basefile = os.path.join(dir, DynameqNetwork.BASE_FILE % file_prefix)
+        if not os.path.exists(basefile):
+            raise DtaError("Base network file %s does not exist" % basefile)
+        
+        self._dir = dir 
+        count = 0
+        for fields in self._readSectionFromFile(basefile, "NODES", "CENTROIDS"):
+            self.addNode(self._parseNodeFromFields(fields))
+            count += 1
+        DtaLogger.info("Read  %8d %-16s from %s" % (count, "NODES", basefile))
+
+        count = 0
+        for fields in self._readSectionFromFile(basefile, "CENTROIDS", "LINKS"):
+            self.addNode(self._parseCentroidFromFields(fields))
+            count += 1
+        DtaLogger.info("Read  %8d %-16s from %s" % (count, "CENTROIDS", basefile))
+        
+        count = 0
+        for fields in self._readSectionFromFile(basefile, "LINKS", "LANE_PERMS"):
+            self.addLink(self._parseLinkFromFields(fields))
+            count += 1
+        DtaLogger.info("Read  %8d %-16s from %s" % (count, "LINKS", basefile))
+        
+        count = 0
+        for fields in self._readSectionFromFile(basefile, "LANE_PERMS", "LINK_EVENTS"):
+            self._addLanePermissionFromFields(fields)
+            count += 1
+        DtaLogger.info("Read  %8d %-16s from %s" % (count, "LANE_PERMS", basefile))
+        
+        count = 0
+        for fields in self._readSectionFromFile(basefile, "LINK_EVENTS", "LANE_EVENTS"):
+            #TODO: do LINK_EVENTS have to correspond to scenario events?
+            raise DtaError("LINK_EVENTS not implemented yet")
+            count += 1
+        DtaLogger.info("Read  %8d %-16s from %s" % (count, "LINK_EVENTS", basefile))
+
+        count = 0
+        for fields in self._readSectionFromFile(basefile, "LANE_EVENTS", "VIRTUAL_LINKS"):
+            #TODO: do LANE_EVENTS have to correspond to scenario events?
+            raise DtaError("LANE_EVENTS not implemented yet")
+            count += 1
+        DtaLogger.info("Read  %8d %-16s from %s" % (count, "LANE_EVENTS", basefile))
+            
+        count = 0
+        for fields in self._readSectionFromFile(basefile, "VIRTUAL_LINKS", "MOVEMENTS"):
+            self.addLink(self._parseVirtualLinkFromFields(fields))
+            count += 1
+        DtaLogger.info("Read  %8d %-16s from %s" % (count, "VIRTUAL_LINKS", basefile))
+            
+        count = 0                        
+        for fields in self._readSectionFromFile(basefile, "MOVEMENTS", "MOVEMENT_EVENTS"):
+            mov = self._parseMovementFromFields(fields)
+            if mov._permission.classDefinitionString == VehicleClassGroup.CLASSDEFINITION_PROHIBITED:
+                continue                               
+            self.addMovement(self._parseMovementFromFields(fields))
+            count += 1
+        DtaLogger.info("Read  %8d %-16s from %s" % (count, "MOVEMENTS", basefile))
+        
+        count = 0
+        for fields in self._readSectionFromFile(basefile, "MOVEMENT_EVENTS", "ENDOFFILE"):
+            #TODO: MOVEMENT_EVENTS
+            raise DtaError("MOVEMENT_EVENTS not implemented yet")            
+            count += 1
+        DtaLogger.info("Read  %8d %-16s from %s" % (count, "MOVEMENT_EVENTS", basefile))
+        
+        # advanced file processing
+        advancedfile = os.path.join(dir, DynameqNetwork.ADVANCED_FILE % file_prefix)
+        if os.path.exists(advancedfile):
+            
+            count = 0
+            for fields in self._readSectionFromFile(advancedfile, "SHIFTS", "VERTICES"):
+                self._addShiftFromFields(fields)
+                count += 1
+            DtaLogger.info("Read  %8d %-16s from %s" % (count, "SHIFTS", advancedfile))
+            
+            count = 0
+            for fields in self._readSectionFromFile(advancedfile, "VERTICES", "ENDOFFILE"):
+                self._addShapePointsToLink(fields)
+                count += 1
+            DtaLogger.info("Read  %8d %-16s from %s" % (count, "VERTICES", advancedfile))
+
+        # control file Processing
+        controlFile = os.path.join(dir, DynameqNetwork.CONTROL_FILE % file_prefix)
+        #The structure of the code is different than the previous read ones
+        #Reason 1: The control file does not contain a signal for each line
+        #Reason 2: If multiple time periods exist one more nesting level is added 
+        if os.path.exists(controlFile):
+            for tp in TimePlan.read(self, controlFile):
+                tp.getNode().addTimePlan(tp)
+                        
+        #TODO: what about the custom priorities file?  I don't see that in pbtools               
+        ## TODO - what about the public transit file?
+        
+    def write(self, dir, file_prefix):
+        """
+        Writes the network into the given *dir* with the given *file_prefix*
+        """
+
+        self._scenario.write(dir, file_prefix)
+        basefile = os.path.join(dir, DynameqNetwork.BASE_FILE % file_prefix)
+        
+        basefile_object = open(basefile, "w")
+        basefile_object.write(DynameqNetwork.BASE_HEADER)
+        self._writeNodesToBaseFile(basefile_object)
+        self._writeCentroidsToBaseFile(basefile_object)
+        self._writeLinksToBasefile(basefile_object)
+        self._writeLanePermissionsToBaseFile(basefile_object)
+        self._writeLinkEventsToBaseFile(basefile_object)
+        self._writeLaneEventsToBaseFile(basefile_object)
+        self._writeVirtualLinksToBaseFile(basefile_object)
+        self._writeMovementsToBaseFile(basefile_object)
+        self._writeMovementEventsToBaseFile(basefile_object)
+        basefile_object.close()
+        
+        advancedfile = os.path.join(dir, DynameqNetwork.ADVANCED_FILE % file_prefix)
+        advancedfile_object = open(advancedfile, "w")
+        advancedfile_object.write(DynameqNetwork.ADVANCED_HEADER)
+        self._writeShiftsToAdvancedFile(advancedfile_object)
+        self._writeShapePointsToAdvancedFile(advancedfile_object)
+        advancedfile_object.close()
+
+        ctrlfile = os.path.join(dir, DynameqNetwork.CONTROL_FILE % file_prefix)
+        ctrl_object = open(ctrlfile, "w")
+        ctrl_object.write(DynameqNetwork.CTRL_HEADER)
+        self._writeControlFile(ctrl_object)
+        ctrl_object.close() 
+        
+        
+    def _readSectionFromFile(self, filename, sectionName, nextSectionName):
+        """
+        Generator function, yields fields (array of strings) from the given section of the given file.
+        """
+        lines = open(filename, "r")
+        curLine = ""
+        try:
+            # find the section
+            while curLine != sectionName:
+                curLine = lines.next().strip()
+        except StopIteration:
+            raise DtaError("DynameqNetwork _readSectionFromFile failed to find %s in %s" % 
+                           (sectionName,filename))
+        
+        # go past the section name
+        curLine = lines.next().strip()
+        # skip any comments
+        while curLine[0] == "*":
+            curLine = lines.next().strip()
+        
+        # these are the ones we want
+        while not curLine == nextSectionName:
+            fields  = curLine.split()
+            yield fields
+            
+            curLine = lines.next().strip()
+        lines.close()
+        raise StopIteration
+
+    def _parseNodeFromFields(self, fields):
+        """
+        Interprets fields and returns a RoadNode or a VirtualNode
+        """
+        id      = int(fields[0])
+        x       = float(fields[1])
+        y       = float(fields[2])
+        control = int(fields[3])
+        priority= int(fields[4])
+        type    = int(fields[5])
+        level   = int(fields[6])
+        label   = fields[7]
+        if label[0] == '"' and label[-1] ==  '"':
+            label = label[1:-1]
+
+        if type == Node.GEOMETRY_TYPE_INTERSECTION or \
+           type == Node.GEOMETRY_TYPE_JUNCTION:
+            return RoadNode(id, x, y, type, control, priority, label, level)
+        
+        if type == Node.GEOMETRY_TYPE_VIRTUAL:
+            return VirtualNode(id, x, y, label, level)
+        
+        raise DtaError("DynameqNetwork _parseNodesFromBasefile: Found Node of unrecognized type %d" % type)
+
+    def _writeNodesToBaseFile(self, basefile_object):
+        """
+        Write version of _parseNodesFromBaseFile().  *basefile_object* is the file object,
+        ready for writing.
+        """
+        basefile_object.write("NODES\n")
+        basefile_object.write("*%8s %20s %20s %8s %8s %4s %6s %12s\n" % 
+                              ("id",
+                               "x-coordinate",
+                               "y-coordinate",
+                               "control",
+                               "priority",
+                               "type",
+                               "level",
+                               "label"))
+
+
+        count = 0
+
+        roadNodes = sorted(self.iterRoadNodes(), key=lambda n:n.getId())
+        virtualNodes = sorted(self.iterVirtualNodes(), key=lambda n:n.getId())
+
+        for node in chain(roadNodes, virtualNodes):
+            
+            if isinstance(node, VirtualNode):
+                control = VirtualNode.DEFAULT_CONTROL
+                priority = VirtualNode.DEFAULT_PRIORITY
+            else:
+                control = node._control
+                priority = node._priority
+
+            basefile_object.write("%9d %20.6f %20.6f %8d %8d %4d %6d %12s\n" %
+                                  (node.getId(),
+                                   node.getX(),
+                                   node.getY(),
+                                   control,
+                                   priority,
+                                   node._geometryType,
+                                   node._level,
+                                   '"' + node._label + '"'))
+            count += 1
+        DtaLogger.info("Wrote %8d %-16s to %s" % (count, "NODES", basefile_object.name))
+        DtaLogger.info("Wrote %8d %-16s to %s" % (self.getNumRoadNodes(), "ROAD NODES", basefile_object.name))
+        DtaLogger.info("Wrote %8d %-16s to %s" % (self.getNumCentroids(), "CENTROIDS", basefile_object.name))
+        DtaLogger.info("Wrote %8d %-16s to %s" % (self.getNumVirtualNodes(), "VIRTUAL NODES", basefile_object.name))
+        
+        
+    def _parseCentroidFromFields(self, fields):
+        """
+        Interprets fields into a Centroid
+        """
+        id      = int(fields[0])
+        x       = float(fields[1])
+        y       = float(fields[2])
+        level   = int(fields[3])
+        label   = fields[4]
+        if label[0] == '"' and label[-1] ==  '"':
+            label = label[1:-1]
+        
+        return Centroid(id, x, y, label=label, level=level)
+    
+    def _writeCentroidsToBaseFile(self, basefile_object):
+        """
+        Write version of _parseCentroidsFromBaseFile().  *basefile_object* is the file object,
+        ready for writing.
+        """
+        basefile_object.write("CENTROIDS\n")
+        basefile_object.write("*%8s %20s %20s %6s %5s\n" % 
+                              ("id",
+                               "x-coordinate",
+                               "y-coordinate",
+                               "level",
+                               "label"))
+        
+        count = 0
+        for nodeId in sorted(self._nodes.keys()):
+            centroid = self._nodes[nodeId]
+            if not isinstance(centroid, Centroid): continue
+            
+            basefile_object.write("%9d %20.6f %20.6f %6d %s\n" % 
+                                  (centroid.getId(),
+                                   centroid.getX(),
+                                   centroid.getY(),
+                                   centroid._level,
+                                   '"' + centroid._label + '"'))
+            count += 1
+        DtaLogger.info("Wrote %8d %-16s to %s" % (count, "CENTROIDS", basefile_object.name))
+
+    def _parseLinkFromFields(self, fields):
+        """
+        Interprets fields into a Connector or a RoadLink
+        """            
+        id      = int(fields[0])
+        startid = int(fields[1])
+        endid   = int(fields[2])
+        rev     = int(fields[3])
+        faci    = int(fields[4])
+        length  = float(fields[5])
+        fspeed  = float(fields[6])
+        lenfac  = float(fields[7])
+        resfac  = float(fields[8])
+        lanes   = int(fields[9])
+        rabout  = int(fields[10])
+        level   = int(fields[11])
+        tmplabel= fields[12:len(fields) - 1]
+        group = int(fields[len(fields) - 1])
+
+        if tmplabel == '""':
+            label = ""
+        else:
+            label = " ".join(tmplabel)[1:-1]
+
+            
+        startNode = self.getNodeForId(startid)
+        endNode = self.getNodeForId(endid)
+        
+        if (isinstance(startNode, Centroid) or isinstance(endNode, Centroid) or
+            isinstance(startNode, VirtualNode) or isinstance(endNode, VirtualNode)):
+            
+            # check faci == Connector.FACILITY_TYPE?
+            
+            return Connector(id, startNode, endNode, reverseAttachedLinkId=rev, 
+                                length=(None if length==-1 else length),
+                                freeflowSpeed=fspeed, effectiveLengthFactor=lenfac, 
+                                responseTimeFactor=resfac, numLanes=lanes,
+                                roundAbout=rabout, level=level, label=label, group=group)
+        
+        # are these all RoadLinks?  What about VirtualLinks?
+        return RoadLink(id, startNode, endNode, reverseAttachedLinkId=rev, 
+                           facilityType=faci, length=(None if length==-1 else length),
+                           freeflowSpeed=fspeed, effectiveLengthFactor=lenfac, 
+                           responseTimeFactor=resfac, numLanes=lanes,
+                           roundAbout=rabout, level=level, label=label, group=group)
+
+    def _writeLinksToBasefile(self, basefile_object):
+        """
+        Write version of _readLinksFromBaseFile().  *basefile_object* is the file object,
+        ready for writing.
+        """
+        basefile_object.write("LINKS\n")
+        basefile_object.write("*      id    start      end      rev faci          len       fspeed   lenfac   resfac lanes rabout  level         label        group\n")
+
+        count = 0
+
+        roadLinks = sorted(self.iterRoadLinks() , key=lambda rl:rl.getId()) 
+        connectors = sorted(self.iterConnectors(), key=lambda c:c.getId())
+
+        for link in chain(roadLinks, connectors):
+
+            basefile_object.write("%9d %8d %8d %7d %4d %12s %12.1f %8.2f %8.2f %5d %5d %6d %-13s %5d\n" % 
+
+                                  (link.getId(),
+                                   link.getStartNode().getId(),
+                                   link.getEndNode().getId(),
+                                   link._reverseAttachedLinkId if link._reverseAttachedLinkId else -1,
+                                   link._facilityType,
+                                   ("%12.3f" % link._length),
+                                   link._freeflowSpeed,
+                                   link._effectiveLengthFactor,
+                                   link._responseTimeFactor,
+                                   link._numLanes,
+                                   link._roundAbout,
+                                   link._level,
+                                   '"' + (link._label if link._label else "") + '"', link._group))
+            count += 1
+        DtaLogger.info("Wrote %8d %-16s to %s" % (count, "LINKS", basefile_object.name))
+        DtaLogger.info("Wrote %8d %-16s to %s" % (self.getNumRoadLinks(), "ROAD LINKS", basefile_object.name))
+        DtaLogger.info("Wrote %8d %-16s to %s" % (self.getNumConnectors(), "CONNECTORS", basefile_object.name))
+        DtaLogger.info("Wrote %8d %-16s to %s" % (self.getNumVirtualLinks(), "VIRTUAL LINKS", basefile_object.name))
+        
+    def _addLanePermissionFromFields(self, fields):
+        """
+        Updates links by attaching permissions.
+        """            
+        linkId  = int(fields[0])
+        laneId  = int(fields[1])
+        perms   = fields[2]
+        
+        vehicleClassGroup = self._scenario.getVehicleClassGroup(perms)
+        link = self.getLinkForId(linkId)
+        link.addLanePermission(laneId, vehicleClassGroup)
+            
+    def _writeLanePermissionsToBaseFile(self, basefile_object):
+        """
+        Write version of _addLanePermissionsFromFields()
+        *basefile_object* is the file object, ready for writing.        
+        """
+        basefile_object.write("LANE_PERMS\n")
+        basefile_object.write("*    link  id                perms\n")
+        
+        count = 0
+        for linkId in sorted(self._linksById.keys()):
+            
+            if (not isinstance(self._linksById[linkId], RoadLink) and
+                not isinstance(self._linksById[linkId], Connector)):
+                continue
+            
+            for laneId in range(self._linksById[linkId]._numLanes):
+                if laneId not in self._linksById[linkId]._lanePermissions: continue # warn?
+                basefile_object.write("%9d %3d %20s\n" % 
+                                      (linkId,
+                                       laneId,
+                                       self._linksById[linkId]._lanePermissions[laneId].name))
+                count += 1
+        DtaLogger.info("Wrote %8d %-16s to %s" % (count, "LANE_PERMS", basefile_object.name))
+    
+    def _writeLinkEventsToBaseFile(self, basefile_object):
+        """
+        """
+        basefile_object.write("LINK_EVENTS\n")
+        basefile_object.write("*      id     time         std_att        value\n")
+    
+    def _writeLaneEventsToBaseFile(self, basefile_object):
+        """
+        """
+        basefile_object.write("LANE_EVENTS\n")
+        basefile_object.write("*    link  id     time                perms\n")
+        
+    def _parseVirtualLinkFromFields(self, fields):
+        """
+        Interprets fields into a VirtualLink
+        """
+        centroidId  = int(fields[0])
+        linkId      = int(fields[1])
+        
+        centroid    = self._nodes[centroidId]
+        connector   = self._linksById[linkId]
+
+        if not isinstance(connector, Connector):
+            raise DtaError("Virtual link specified with non-Connector link: %s" % str(connector))
+        
+        
+        # no id -- make one up
+        newId = self._maxLinkId + 1
+        
+        # if the connector is incoming to a virtual node, the the virtual link is incoming:
+        # connector to centroid
+        if connector._fromRoadNode:
+            vlink = VirtualLink(id=newId,
+                                startNode=connector.getEndNode(),
+                                endNode=centroid,
+                                label=None)
+            # DtaLogger.debug("Creating virtual link from connector %d (node %d) to centroid %d" % 
+            #                 (linkId, vlink.getStartNode().getId(), centroidId))            
+        else:
+            # the connector is outgoing to a virtual node, so the virtual link is outgoing:
+            # connector to centroid
+            vlink = VirtualLink(id=newId,
+                            startNode=centroid,
+                            endNode=connector.getStartNode(),
+                            label=None)
+            
+            # DtaLogger.debug("Creating virtual link from centroid %d to connector %d (node %d)" % 
+            #                 (centroidId, linkId, vlink.getEndNode().getId()))
+     
+        try:
+            conn2 = vlink.getAdjacentConnector()
+            assert(conn2 == connector)
+        except DtaError:
+            DtaLogger.warn(sys.exc_info()[1])
+            raise
+        except AssertionError:
+            DtaLogger.warn("When creating Virtual Link from centroid %d to connector %d, different connector %d found" % 
+                           (centroidId, linkId, conn2.getId()))
+            raise
+            
+        return vlink
+        
+    def _writeVirtualLinksToBaseFile(self, basefile_object):
+        """
+        Write version of _parseVirtualLinkFromFields().  *basefile_object* is the file object,
+        ready for writing.
+        """
+        basefile_object.write("VIRTUAL_LINKS\n")
+        basefile_object.write("* centroid_id  link_id\n")
+        
+        count = 0
+        for linkId in sorted(self._linksById.keys()):
+            link = self._linksById[linkId]
+            
+            if not isinstance(link, VirtualLink): continue
+            basefile_object.write("%13d %8d\n" %
+                                  (link.getStartNode().getId() if isinstance(link.getStartNode(), Centroid) else link.getEndNode().getId(),
+                                   link.getAdjacentConnector().getId()))
+            count += 1
+        DtaLogger.info("Wrote %8d %-16s to %s" % (count, "VIRTUAL_LINKS", basefile_object.name))
+
+    def _parseMovementFromFields(self, fields):
+        """
+        Interprets fields into a Movement
+        """
+        nodeId          = int(fields[0])
+        incomingLinkId  = int(fields[1])
+        outgoingLinkId  = int(fields[2])
+        freeflowSpeed   = float(fields[3])
+        perms           = fields[4]
+        numLanes        = int(fields[5])
+        incomingLane    = int(fields[6])
+        outgoingLane    = int(fields[7])
+        followupTime    = float(fields[8])
+    
+        node                = self.getNodeForId(nodeId)
+        incomingLink        = self.getLinkForId(incomingLinkId)
+        outgoingLink        = self.getLinkForId(outgoingLinkId)
+        vehicleClassGroup   = self._scenario.getVehicleClassGroup(perms)
+        
+        return Movement(node, incomingLink, outgoingLink, freeflowSpeed,
+                        vehicleClassGroup,
+                        None if numLanes==-1 else numLanes,
+                        None if incomingLane==-1 else incomingLane,
+                        None if outgoingLane==-1 else outgoingLane,
+                        followupTime)
+        
+    def _writeMovementsToBaseFile(self, basefile_object):
+        """
+        Write version of _parseMovementFromFields().
+        *basefile_object* is the file object, ready for writing.        
+        """
+        basefile_object.write("MOVEMENTS\n")
+        basefile_object.write("*   at_node   inc_link   out_link       fspeed                perms lanes inlane outlane  tfollow\n")
+        
+        count = 0
+        for linkId in sorted(self._linksById.keys()):
+            
+            if (not isinstance(self._linksById[linkId], RoadLink) and
+                not isinstance(self._linksById[linkId], Connector)):
+                continue
+            
+            for movement in self._linksById[linkId].iterOutgoingMovements():
+                basefile_object.write("%11d %10d %10d %12s %20s %5d %6d %7d %8s\n" %
+                                      (movement._node.getId(),
+                                       movement.getIncomingLink().getId(),
+                                       movement._outgoingLink.getId(),
+                                       str(-1 if not movement._freeflowSpeed else movement._freeflowSpeed),
+                                       movement._permission.name,
+                                       -1 if not movement._numLanes else movement._numLanes,
+                                       -1 if not movement._incomingLane else movement._incomingLane,
+                                       -1 if not movement._outgoingLane else movement._outgoingLane,
+                                       str(movement._followupTime)))
+                count += 1
+        DtaLogger.info("Wrote %8d %-16s to %s" % (count, "MOVEMENTS", basefile_object.name))                                           
+        
+    def retrieveCountListFromCountDracula(self, countDraculaReader, starttime, period, number, tolerance):
+        """
+        Writes counts to movements from CountDracula
+        starttime = startitme for counts
+        period = interval for each count
+        number = total counts = (endtime-starttime)/period
+        tolerance = tolerance for matching nodes in two databases in feet (5 ft is appropriate)        
+        """
+        #Can have additional arguments for aggregating counts, days and other args
+        
+        Movement.countNumber = number
+        Movement.countPeriod = period
+        Movement.countStartTime = starttime
+        
+        movementcounter = 0
+        
+        dtaNodes2countDraculaNodes_dict = {}  #Dictionary by dta node id: Key = dta_node_id, value = CD_node_id
+        #counter = 0
+
+        for dtanodeid in self._nodes:
+            dtanode = self._nodes[dtanodeid]
+            dta_node_x = dtanode.getX()
+            dta_node_y = dtanode.getY()
+            cd_node = countDraculaReader.mapNodeId(dta_node_x, dta_node_y, tolerance)
+            
+            #------ASSUMING there is a single match !!!!------ 
+            if not cd_node == -1 :
+                dtaNodes2countDraculaNodes_dict[dtanode.getId()] = cd_node
+            
+                #counter = counter+1
+        
+        print str(len(dtaNodes2countDraculaNodes_dict))+" nodes matched from "+str(len(self._nodes))+" nodes"
+        
+        for id in self._linksById:
+            link = self._linksById[id]
+            if not isinstance(link, VirtualLink):
+        
+        #TODO - Attach link counts
+        #====================================================================
+        # 
+        # Here we can insert count attachment to links. For this we would need:
+        # 1)counts[] instance variable for class link (or roadlink or connector)
+        # 2)create getMainlineCountFromCountDracula method for countdracula.ReadFromCD class
+        #   
+        #====================================================================
+                
+ 
+                
+                for movement in link.iterOutgoingMovements():
+                    movementcounter += 1
+                    #print movementcounter
+                    #if movementcounter == 9000:
+                    #    return
+                    
+                    if movement.getAtNode().getId() in dtaNodes2countDraculaNodes_dict: #check if node is in CD
+                        atNode = dtaNodes2countDraculaNodes_dict[movement.getAtNode().getId()] #returns the nodes CD id
+                        if movement.getOriginNode().getId() in dtaNodes2countDraculaNodes_dict:
+                            fromNode = dtaNodes2countDraculaNodes_dict[movement.getOriginNode().getId()]
+                            if movement.getDestinationNode().getId() in dtaNodes2countDraculaNodes_dict:
+                                toNode = dtaNodes2countDraculaNodes_dict[movement.getDestinationNode().getId()]
+                    
+                                fromangle = movement.getIncomingLink().getReferenceAngle()
+                                toangle = movement.getOutgoingLink().getReferenceAngle()
+                                
+                                countsList = countDraculaReader.getTurningCounts(atNode, fromNode, toNode, fromangle, toangle, starttime, period, number)
+                                if not countsList == []: 
+                                    #print "***************************************"
+                                    movement.setCountsFromCountDracula(countsList)
+                            
+    def writeCountListToFile(self, dir, starttime, period, number):
+        """
+        Writes counts to movements from CountDracula
+        starttime = startitme for counts
+        period = interval for each count
+        number = total counts = (endtime-starttime)/period
+        tolerance = tolerance for matching nodes in two databases in feet (5 ft is appropriate)        
+        """
+        movementcounter = 0
+        countList2write = []
+
+        for id in self._linksById:
+            link = self._linksById[id]
+            if not isinstance(link, VirtualLink):
+                for movement in link.iterOutgoingMovements():
+                    
+                    movementcounter += 1
+                    #print movementcounter
+                    
+                    
+                    atNode = movement.getAtNode().getId()
+                    fromNode = movement.getOriginNode().getId()
+                    toNode = movement.getDestinationNode().getId()
+                    
+                    movementcountsList = movement.getCountList()
+                    
+                    if not movementcountsList == []: 
+                        countList2write.append([atNode,fromNode,toNode]+(movementcountsList))
+        ## TODO Implement better csv file writer                  
+        filewriter = csv.writer(open(dir+'\\movement_counts_user_attribute.csv', 'wb'),dialect = 'excel-tab', delimiter=' ',quotechar='|', quoting=csv.QUOTE_MINIMAL)
+        filewriter.writerow("*atNode FromNode toNode starttime="+str(starttime)+" period="+str(period)+" number="+str(number))
+        filewriter.writerows(countList2write)
+        
+    def _writeMovementEventsToBaseFile(self, basefile_object):
+        """
+        *basefile_object* is the file object, ready for writing.
+        """
+        basefile_object.write("MOVEMENT_EVENTS\n")
+        basefile_object.write("*   at_node  inc_link   out_link     time         std_att        value\n")
+        
+    def _addShiftFromFields(self, fields):
+        """
+        Updates links by attaching permissions.
+        """            
+        linkId      = int(fields[0])
+        startShift  = int(fields[1])
+        endShift    = int(fields[2])
+        
+        link = self.getLinkForId(linkId)
+        link.addShifts(startShift, endShift)
+    
+    def _writeShiftsToAdvancedFile(self, advancedfile_object):
+        """
+        Write version of _addLanePermissionsFromFields().  
+        *advancedfile_object* is the file object, ready for writing.
+        """
+        advancedfile_object.write("SHIFTS\n")
+        advancedfile_object.write("*      id  start-shift    end-shift\n")
+        
+        count = 0
+        for linkId in sorted(self._linksById.keys()):
+            link = self._linksById[linkId]
+            
+            if isinstance(link, RoadLink):
+                (startShift,endShift) = link.getShifts()
+                if startShift != None or endShift != None:
+                    advancedfile_object.write("%9d %12d %12d\n" % (linkId, startShift, endShift))
+                    
+                    count += 1
+        DtaLogger.info("Write %8d %-16s to %s" % (count, "SHIFTS", advancedfile_object.name))
+        
+    def _addShapePointsToLink(self, fields):
+        """
+        Update links by attaching shape points
+        """
+        linkId      = int(fields[0])
+        sequenceNum = int(fields[1])
+        xcoord      = float(fields[2])
+        ycoord      = float(fields[3])
+        
+        link = self.getLinkForId(linkId)
+        link.addShapePoint(xcoord, ycoord)
+
+    def _writeShapePointsToAdvancedFile(self, advancedfile_object):
+        """
+        Write version of _addShapePointsToLink().  
+        *advancedfile_object* is the file object, ready for writing.
+        """
+        advancedfile_object.write("VERTICES\n")
+        advancedfile_object.write("*      id   sequence_num                     x-coordinate                     y-coordinate\n")
+        
+        count = 0
+        for linkId in sorted(self._linksById.keys()):
+            link = self._linksById[linkId]
+            
+            if isinstance(link, RoadLink) or isinstance(link, Connector):
+                for seqnum, (x,y) in enumerate(link._shapePoints):
+                    advancedfile_object.write("%9d %14d %32f %32f\n" % 
+                                              (linkId, 
+                                               seqnum,
+                                               x,
+                                               y))
+                    
+                    count += 1
+        DtaLogger.info("Write %8d %-16s to %s" % (count, "VERTICES", advancedfile_object.name))
+
+    def _writeControlFile(self, ctrl_object):
+        """
+        Output the control plans to disk
+        """
+        for planInfo in self.iterPlanCollectionInfo():
+            ctrl_object.write(str(planInfo))            
+            for node in sorted(self.iterRoadNodes(), key=lambda node: node.getId()):
+                if node.hasTimePlan(planInfo):
+                    tp = node.getTimePlan(planInfo)                    
+                    ctrl_object.write(str(tp))                              
+
+    def removeCentroidConnectorsFromIntersections(self, splitReverseLinks=False):
+        """
+        Remove centroid connectors from intersections and attach them to midblock locations.
+        If there is not a node defining a midblock location the algorithm will split the 
+        relevant links (in both directions) and attach the connector to the newly 
+        created node.
+        
+        Before:
+        
+        .. image:: /images/removeCentroidConnectors1.png
+           :height: 300px
+        
+        After:
+        
+        .. image:: /images/removeCentroidConnectors2.png
+           :height: 300px
+        
+        .. todo:: why is this in :py:class:`DynameqNetwork` rather than :py:class:`Network`?
+        
+        """
+
+        allRoadNodes = [node for node in self.iterNodes() if isinstance(node, RoadNode)]
+        for node in allRoadNodes: 
+
+            if not node.hasConnector():
+                continue 
+            
+            connectors = [link for link in node.iterAdjacentLinks() if isinstance(link, Connector)]
+                        
+            for con in connectors:
+                try:
+                    self.removeCentroidConnectorFromIntersection(node, con, splitReverseLink=splitReverseLinks) 
+                    #DtaLogger.info("Removed centroid connectors from intersection %d" % node.getId())
+                except DtaError, e:
+                    DtaLogger.error("removeCentroidConnectorsFromIntersections(node=%d, con=%d) errored: %s" % 
+                                    (node.getId(), con.getId(), str(e)))
+
+        #fix the number of lanes on the new connectors
+        for node in self.iterNodes():
+
+            if not node.isRoadNode():
+                continue 
+            if not node.hasConnector():
+                continue 
+            if node.isIntersection():                
+                for link in node.iterAdjacentLinks():
+                    if link.isConnector():
+                        link.setNumLanes(1) 
+
+            #remove the connector to connector movements
+            movementsToDelete = []
+            
+            for ilink in node.iterIncomingLinks():                
+                for olink in node.iterOutgoingLinks():
+                    if ilink.isConnector() and olink.isConnector():
+                        if ilink.hasOutgoingMovement(olink.getEndNodeId()):
+                            mov = ilink.getOutgoingMovement(olink.getEndNodeId())
+                            ilink.removeOutgoingMovement(mov)
+                        else:
+                            prohibitedMovement = Movement.simpleMovementFactory(ilink, olink,
+                                 self.getScenario().getVehicleClassGroup(VehicleClassGroup.PROHIBITED))
+                            ilink.addOutgoingMovement(prohibitedMovement) 
+                    else:
+                        if not ilink.hasOutgoingMovement(olink.getEndNode().getId()):
+                            
+                            allowedMovement = Movement.simpleMovementFactory(ilink, olink,
+                               self.getScenario().getVehicleClassGroup(VehicleClassGroup.ALL))
+                            ilink.addOutgoingMovement(allowedMovement)
+                    
+    def removeCentroidConnectorFromIntersection(self, roadNode, connector, splitReverseLink=False):
+        """
+        Remove the input connector for an intersection and attach it to a midblock 
+        location. If a midblock location does does not exist a RoadLink close
+        to the connector is split in half and the connector is attached to the new 
+        midblock location
+
+        .. todo:: why is this in :py:class:`DynameqNetwork` rather than :py:class:`Network`?
+        
+        .. todo:: I would like more detail about this.  How are movements handled for VehicleClassGroups?
+                  Also, rename to "moveConnectorsFromIntersectionsToMidblocks"; this sounds like a delete operation.
+        """
+        if not isinstance(roadNode, RoadNode):
+            raise DtaError("Input Node %d is not a RoadNode" % roadNode.getId())
+        if not isinstance(connector, Connector):
+            raise DtaError("Input Link %s is not a Connector" % connector.getId())
+        
+        if not roadNode.hasConnector():
+            raise DtaError("RoadNode %d does not have a connector attached to it"
+                           % roadNode.getId())
+
+        centroid = connector.getCentroid()
+        candidateLinks = roadNode.getCandidateLinksForSplitting(connector)
+
+        nodeToAttachConnector = None
+
+        if len(candidateLinks) >= 2: 
+
+            cNode1 = candidateLinks[0].getOtherEnd(roadNode)
+            cNode2 = candidateLinks[1].getOtherEnd(roadNode)
+            
+            #if cNode1.isShapePoint(countRoadNodesOnly=True) and not centroid.isConnectedToRoadNode(cNode1):
+            if cNode1.isShapePoint(countRoadNodesOnly=True):
+                nodeToAttachConnector = candidateLinks[0].getOtherEnd(roadNode)
+            elif cNode2.isShapePoint(countRoadNodesOnly=True):#  and not centroid.isConnectedToRoadNode(cNode2):            
+                nodeToAttachConnector = candidateLinks[1].getOtherEnd(roadNode)
+            else:                    
+                nodeToAttachConnector = self.splitLink(candidateLinks[0], splitReverseLink=splitReverseLink)
+
+        elif len(candidateLinks) == 1:
+            
+            cNode = candidateLinks[0].getOtherEnd(roadNode)            
+            if cNode.isShapePoint(countRoadNodesOnly=True):# and not centroid.isConnectedToRoadNode(cNode):
+                nodeToAttachConnector = candidateLinks[0].getOtherEnd(roadNode) 
+            else:
+                nodeToAttachConnector = self.splitLink(candidateLinks[0], splitReverseLink=splitReverseLink) 
+        else:
+            raise DtaError("Centroid connector(s) were not removed from intersection %d" % roadNode.getId())
+                    
+        if connector.startIsRoadNode():
+            virtualNode = connector.getEndNode() 
+
+            newConnector = Connector(connector.getId(),
+                                     nodeToAttachConnector,
+                                     virtualNode,
+                                     None,
+                                     -1,  # don't assign a length
+                                     connector._freeflowSpeed,
+                                     connector._effectiveLengthFactor,
+                                     connector._responseTimeFactor,
+                                     connector._numLanes,
+                                     connector._roundAbout,
+                                     connector._level, 
+                                     connector._label, connector.getId())
+
+            self.removeLink(connector)
+            self.addLink(newConnector)
+            #TODO: do the movements
+            return newConnector 
+        else:
+            virtualNode = connector.getStartNode() 
+
+            newConnector = Connector(connector.getId(),
+                                     virtualNode,
+                                     nodeToAttachConnector,
+                                     None,
+                                     -1, # don't assign a length 
+                                     connector._freeflowSpeed,
+                                     connector._effectiveLengthFactor,
+                                     connector._responseTimeFactor,
+                                     connector._numLanes,
+                                     connector._roundAbout,
+                                     connector._level, 
+                                     connector._label, connector.getId())
+
+            self.removeLink(connector)
+            self.addLink(newConnector)
+            #TODO: do the movements 
+            return newConnector 
+    
+    def iterVirtualNodes(self):
+        """
+        Return an iterator to the :py:class:`VirtualNode` instances in the network.
+        
+        .. todo:: Move this to :py:class:`Network`.
+        
+        """
+        for node in self.iterNodes():
+            if isinstance(node, VirtualNode):
+                yield node 
+
+    def iterRoadNodes(self):
+        """
+        Return an iterator to the :py:class:`RoadNode` instances in the network.
+        
+        .. todo:: Move this to :py:class:`Network`.
+        
+        """
+        for node in self.iterNodes():
+            if isinstance(node, RoadNode):
+                yield node
+
+    def iterCentroids(self):
+        """
+        Return an iterator to the :py:class:`Centroid` instances in the network.
+
+        .. todo:: Move this to :py:class:`Network`.
+        
+        """
+        for node in self.iterNodes():
+            if isinstance(node, Centroid):
+                yield node 
+
+    def iterVirtualLinks(self):
+        """
+        Return an iterator to the :py:class:`VirtualLink` instances in the network.
+
+        .. todo:: Move this to :py:class:`Network`.
+
+        """
+        for link in self.iterLinks():
+            if isinstance(link, VirtualLink):
+                yield link
+
+    def iterRoadLinks(self):
+        """
+        Return an iterator for to the :py:class:`RoadLink` instances in the network that are 
+        not instances of :py:class:`Connector`.
+        
+        .. todo:: Move this to :py:class:`Network`.
+
+        """
+        for link in self.iterLinks():
+            if link.isRoadLink():
+                yield link 
+
+    def iterConnectors(self):
+        """
+        Return an iterator to the :py:class:`Connector` instances in the network.
+
+        .. todo:: Move this to :py:class:`Network`.
+        
+        """
+        for link in self.iterLinks():
+            if isinstance(link, Connector):
+                yield link
+
+    def _readMovementOutFlowsAndTTs(self):
+        """
+        Read the movement travel times (in seconds) add assign them 
+        to the corresponding movement
+        """
+        if not self._dir:
+            raise DtaError("The network directory has not been defined")
+        
+        movementFlowFileName = os.path.join(self._dir, 
+                                            DynameqNetwork.MOVEMENT_FLOW_OUT)
+        movementTimeFileName = os.path.join(self._dir,
+                                            DynameqNetwork.MOVEMENT_TIME_OUT)
+
+        inputStream1 = open(movementFlowFileName, 'r')
+        inputStream2 = open(movementTimeFileName, 'r')
+
+        for i in range(9):
+            inputStream1.next()
+            inputStream2.next()
+
+        for flowLine, timeLine in izip(inputStream1, inputStream2):
+            
+            flowFields = flowLine.strip().split()
+            timeFields = timeLine.strip().split()
+
+            nodeBid, nodeAid, nodeCid = map(int, flowFields[:3])
+
+            if [nodeBid, nodeAid, nodeCid] != map(int, timeFields[:3]):
+                raise DtaError('The files %s and %s are not in sync. '
+                                      'Movement through %s from %s to %s in the first file is not '
+                                      'in the same line position in the second '
+                                      'file' % (movementFlowFileName,
+                                                movementTimeFileName,
+                                                nodeBid, nodeAid, nodeCid))
+
+            try:
+                link = self.getLinkForNodeIdPair(nodeAid, nodeBid)
+                movement = link.getOutgoingMovement(nodeCid)
+            except DtaError, e:
+                #if the movement does not exist. It could be a prohibited movement
+                #perhaps you need to do more error checking there 
+                if nodeAid == nodeCid:
+                    continue
+                continue
+
+            simFlows = imap(int, flowFields[3:])
+            simTTs = imap(float, timeFields[3:])
+            timePeriodStart = self._simStartTimeInMin
+                    
+            for simFlow, simTT in izip(simFlows, simTTs):
+
+                if simFlow == 0 and simTT > 0:
+                    raise DtaError('Movement %s has zero flow in the '
+                                   'time period begining %d and a '
+                                   'positive travel time' % 
+                                   (movement.getId(), timePeriodStart))
+                elif simFlow > 0 and simTT == 0:
+                    raise DtaError('Movement %s has positive flow in '
+                                   'the time period begining %d and a '
+                                   'zero travel time' % 
+                                   (movement.getId(), timePeriodStart))
+                
+                elif simFlow == 0 and simTT == 0:
+                    #simTT = movement.getFreeFlowTTInMin()
+                    timePeriodStart += self._simTimeStepInMin
+                    if timePeriodStart >= self._simEndTimeInMin:
+                        break
+                else:
+                    movement.setSimVolume(timePeriodStart, timePeriodStart + 
+                                        self._simTimeStepInMin, simFlow / (60 / self._simTimeStepInMin))
+
+                    movement.setSimTTInMin(timePeriodStart, timePeriodStart + 
+                                          self._simTimeStepInMin, simTT / 60.0)
+                                      
+                    timePeriodStart += self._simTimeStepInMin
+                    if timePeriodStart >= self._simEndTimeInMin:
+                        break
+
+        inputStream1.close()
+        inputStream2.close()
+
+    def removeDuplicateConnectors(self):
+        """
+        Remove duplicate connectors that connect from the
+        same centroid to the same road node
+        """
+        vNodesToDelete = set()
+        for node in self.iterCentroids():
+            result = defaultdict(list)
+            for vNode in node.iterAdjacentNodes():
+                if not vNode.isVirtualNode():
+                    continue
+                rNode = vNode.getConnectedRoadNode()
+                result[rNode.getId()].append(vNode)
+            for rNode, vNodes in result.iteritems():
+                if len(vNodes) > 1:
+                   for vNodeToRemove in vNodes[1:]:
+                       vNodesToDelete.add(vNodeToRemove)
+
+        for vNodeToDelete in vNodesToDelete:
+            self.removeNode(vNodeToDelete)
+                               
+    def readSimResults(self, simStartTimeInMin, simEndTimeInMin, simTimeStepInMin):
+        """
+        Read the movement and link travel times and flows
+        """
+        self._simStartTimeInMin = simStartTimeInMin
+        self._simEndTimeInMin = simEndTimeInMin
+        self._simTimeStepInMin = simTimeStepInMin
+
+        for link in self.iterLinks():
+            if link.isVirtualLink():
+                continue
+            link.simTimeStepInMin = simTimeStepInMin
+            link.simStartTimeInMin = simStartTimeInMin
+            link.simEndTimeInMin = simEndTimeInMin
+            for mov in link.iterOutgoingMovements():
+                mov.simTimeStepInMin = simTimeStepInMin
+                mov.simStartTimeInMin = simStartTimeInMin
+                mov.simEndTimeInMin = simEndTimeInMin
+
+        self._readMovementOutFlowsAndTTs()
+
+
+        
+        
+        
+
+                    