--- conflicted
+++ resolved
@@ -1,69 +1,64 @@
-__copyright__   = "Copyright 2011 SFCTA"
-__license__     = """
-    This file is part of DTA.
-
-    DTA is free software: you can redistribute it and/or modify
-    it under the terms of the GNU General Public License as published by
-    the Free Software Foundation, either version 3 of the License, or
-    (at your option) any later version.
-
-    DTA is distributed in the hope that it will be useful,
-    but WITHOUT ANY WARRANTY; without even the implied warranty of
-    MERCHANTABILITY or FITNESS FOR A PARTICULAR PURPOSE.  See the
-    GNU General Public License for more details.
-
-    You should have received a copy of the GNU General Public License
-    along with DTA.  If not, see <http://www.gnu.org/licenses/>.
-"""
-
-class VehicleClassGroup:
-    """
-    Represents a group (or a set) of VehicleClasses, which are the classNames in :py:class:`VehicleType`.
-    """
-    CLASSDEFINITION_PROHIBITED = "Prohibited"
-    CLASSDEFINITION_ALL        = "All"
-<<<<<<< HEAD
-
-    TRANSIT                    = "Transit"           
-=======
-    TRANSIT                    = "Transit" 
->>>>>>> 43ff9b20
-
-    @classmethod
-    def getProhibited(cls):
-        """
-        Return a vehicle class group object that prohibits all movements
-        """
-        prohibited = VehicleClassGroup("Prohibited",
-                          VehicleClassGroup.CLASSDEFINITION_PROHIBITED, "#ffff00")
-        return prohibited
-
-    def __init__(self, name, classDefinitionString, colorCode):
-        """
-        Constructor.
-        
-         * *name* is the vehicle class group name (e.g. ``All``, ``No_Trucks``)
-         * *classDefinitionString* defines the class (either ``-``, ``*``, or a pipe-delimited set of vehicle classes
-         * *colorCode* is a hex color code for drawing (e.g. ``#ffff00``)
-         
-        """
-        self.name                   = name
-        self.classDefinitionString  = classDefinitionString
-        self.colorCode              = colorCode
-
-    def __str__(self):
-
-        return "%s,%s,%s" % (self.name, self.classDefinitionString, self.colorCode)
-
-    def allowsAll(self):
-        """
-        Return True if the vehicle class group allows all vehicle classes
-        """
-        return self.classDefinitionString == VehicleClassGroup.CLASSDEFINITION_ALL
-
-    def allowsNone(self):
-        """
-        Return True if the vehicle class group allows all vehicle classes
-        """
-        return self.classDefinitionString == VehicleClassGroup.CLASSDEFINITION_PROHIBITED
-        
+__copyright__   = "Copyright 2011 SFCTA"
+__license__     = """
+    This file is part of DTA.
+
+    DTA is free software: you can redistribute it and/or modify
+    it under the terms of the GNU General Public License as published by
+    the Free Software Foundation, either version 3 of the License, or
+    (at your option) any later version.
+
+    DTA is distributed in the hope that it will be useful,
+    but WITHOUT ANY WARRANTY; without even the implied warranty of
+    MERCHANTABILITY or FITNESS FOR A PARTICULAR PURPOSE.  See the
+    GNU General Public License for more details.
+
+    You should have received a copy of the GNU General Public License
+    along with DTA.  If not, see <http://www.gnu.org/licenses/>.
+"""
+
+class VehicleClassGroup:
+    """
+    Represents a group (or a set) of VehicleClasses, which are the classNames in :py:class:`VehicleType`.
+    """
+    CLASSDEFINITION_PROHIBITED = "Prohibited"
+    CLASSDEFINITION_ALL        = "All"
+    TRANSIT                    = "Transit"           
+
+    @classmethod
+    def getProhibited(cls):
+        """
+        Return a vehicle class group object that prohibits all movements
+        """
+        prohibited = VehicleClassGroup("Prohibited",
+                          VehicleClassGroup.CLASSDEFINITION_PROHIBITED, "#ffff00")
+        return prohibited
+
+    def __init__(self, name, classDefinitionString, colorCode):
+        """
+        Constructor.
+        
+         * *name* is the vehicle class group name (e.g. ``All``, ``No_Trucks``)
+         * *classDefinitionString* defines the class (either ``-``, ``*``, or a pipe-delimited set of vehicle classes
+         * *colorCode* is a hex color code for drawing (e.g. ``#ffff00``)
+         
+        """
+        self.name                   = name
+        self.classDefinitionString  = classDefinitionString
+        self.colorCode              = colorCode
+
+    def __str__(self):
+
+        return "%s,%s,%s" % (self.name, self.classDefinitionString, self.colorCode)
+
+    def allowsAll(self):
+        """
+        Return True if the vehicle class group allows all vehicle classes
+        """
+        return self.classDefinitionString == VehicleClassGroup.CLASSDEFINITION_ALL
+
+    def allowsNone(self):
+        """
+        Return True if the vehicle class group allows all vehicle classes
+        """
+        return self.classDefinitionString == VehicleClassGroup.CLASSDEFINITION_PROHIBITED
+        