--- conflicted
+++ resolved
@@ -1,2145 +1,2141 @@
-__copyright__   = "Copyright 2011 SFCTA"
-__license__     = """
-    This file is part of DTA.
-
-    DTA is free software: you can redistribute it and/or modify
-    it under the terms of the GNU General Public License as published by
-    the Free Software Foundation, either version 3 of the License, or
-    (at your option) any later version.
-
-    DTA is distributed in the hope that it will be useful,
-    but WITHOUT ANY WARRANTY; without even the implied warranty of
-    MERCHANTABILITY or FITNESS FOR A PARTICULAR PURPOSE.  See the
-    GNU General Public License for more details.
-
-    You should have received a copy of the GNU General Public License
-    along with DTA.  If not, see <http://www.gnu.org/licenses/>.
-"""
-import pdb 
-import copy
-import random
-
-import shapefile 
-
-from .Centroid import Centroid
-from .Connector import Connector
-from .DtaError import DtaError
-from .Link import Link
-from .RoadLink import RoadLink
-from .Logger import DtaLogger
-from .Node import Node
-from .RoadNode import RoadNode
-from .TimePlan import PlanCollectionInfo
-from .Scenario import Scenario
-from .VirtualLink import VirtualLink
-from .VirtualNode import VirtualNode
-from .VehicleType import VehicleType
-from .VehicleClassGroup import VehicleClassGroup
-from .Movement import Movement
-from .Algorithms import *
-from .Utils import Time 
-
-class Network(object):
-    """
-    Base class that represents a DTA Network.  Networks exist on a continuum between
-    macro- and micro-simulation, and this network is meant to represent something
-    "typical" for a mesosimulation.  Something to be aware of in case it becomes too complicated.
-    
-    Subclasses will be used to represent networks for different frameworks (Dynameq, Cube, etc)
-    so this class should have no code to deal with any particular file formats.
-    
-    """
-    
-    def __init__(self, scenario):
-        """
-        Constructor.  Initializes to an empty network, stores reference to given
-        scenario (a :py:class:`Scenario` instance).
-        """
-        if (not VehicleType.LENGTH_UNITS) or (not Node.COORDINATE_UNITS) or not (RoadLink.LENGTH_UNITS):
-            raise DtaError("Network __init__ failed; Please set VehicleType.LENGTH_UNITS, Node.COORDINATE_UNITS and RoadLink.LENGTH_UNITS.")
-        
-        #: node id -> node; these can be instances of :py:class:`RoadNode` :py:class:`VirtualNode` or
-        #: :py:class:`Centroid`
-        self._nodes         = {}
-        #: link id -> :py:class:`Link` (these are :py:class:`RoadLink`s and :py:class:`Connector`s)
-        self._linksById     = {}
-        #: (nodeA id, nodeB id) -> :py:class:`Link` (these are :py:class:`RoadLink`s and :py:class:`Connector`s)
-        self._linksByNodeIdPair = {}
-        
-        #: maximum link id
-        self._maxLinkId     = 0
-        #: maximum node id
-        self._maxNodeId     = 0
-        
-        #: the relevant :py:class:`Scenario` instance
-        if not isinstance(scenario, Scenario):
-            raise DtaError("Network __init__ received invalid scenario %s (not Scenario instance)" %
-                           str(scenario))
-            
-        self._scenario = scenario
-        self._planInfo = {}
-        
-        self._nodeType = random.randint(0, 100000)
-        self._linkType = random.randint(0, 100000)
-        
-    def __del__(self):
-        pass
-    
-    def deepcopy(self, originNetwork):
-        """
-        Copies the contents of the originNetwork by creating copies of all its 
-        constituent elements into self (Nodes and Links and Movements, 
-        not the scenario). If the originNetwork contains an element 
-        with an already existing id this method will throw an exception. 
-        """
-        self._maxLinkId = originNetwork._maxLinkId
-        self._maxNodeId = originNetwork._maxNodeId
-        
-        for node in originNetwork.iterNodes():            
-            cNode = copy.copy(node) 
-            cNode._incomingLinks = []
-            cNode._outgoingLinks = []
-            self.addNode(cNode)
-
-        for link in originNetwork.iterLinks():
-            cLink = copy.copy(link)
-            cLink._startNode = self.getNodeForId(link._startNode.getId())
-            cLink._endNode = self.getNodeForId(link._endNode.getId())
-            if isinstance(link, RoadLink):                
-                cLink._outgoingMovements = []
-                cLink._incomingMovements = [] 
-            self.addLink(cLink) 
-
-        for link in originNetwork.iterLinks():
-            if isinstance(link, RoadLink):                
-                for mov in link.iterOutgoingMovements():
-                    cLink = self.getLinkForId(link.getId())
-                    cMov = copy.copy(mov)
-                    cMov._node = self.getNodeForId(mov._node.getId())
-                    cMov._incomingLink = self.getLinkForId(mov._incomingLink.getId())
-                    cMov._outgoingLink = self.getLinkForId(mov._outgoingLink.getId())
-
-                    cLink.addOutgoingMovement(cMov)
-
-    def addPlanCollectionInfo(self, startTime, endTime, name, description):
-        """
-        startTime :py:class:`Utils.Time` instance 
-        endTime :py:class:`Utils.Time` instance 
-
-        name: a string that identifies the plan collection
-        description: a string that gives more infromation about the plan collection        
-        """
-        if not (isinstance(startTime, Time) and isinstance(startTime, Time)):
-            raise DtaError("Start time and End Time should be instances of `Utils.Time` objects") 
-        
-        if self.hasPlanCollectionInfo(startTime, endTime):
-            raise DtaError("The network already has a plan collection info from %d to %d"
-                           % (startTime, endTime))
-        planInfo = PlanCollectionInfo(startTime, endTime, name, description)   
-        self._planInfo[startTime, endTime] = planInfo
-        return planInfo
-
-    def hasPlanCollectionInfo(self, startTime, endTime):
-        """
-        Return True if the network has a time plan connection for the given
-        start and end times
-        startTime :py:class:`Utils.Time` instance 
-        endTime :py:class:`Utils.Time` instance         
-        """
-        if not (isinstance(startTime, Time) and isinstance(startTime, Time)):
-            raise DtaError("Start time and End Time should be instances of `Utils.Time` objects") 
-        
-        return True if (startTime, endTime) in self._planInfo else False
-
-    def getPlanCollectionInfo(self, startTime, endTime):
-        """
-        Return the plan collection info for the given input times
-        startTime :py:class:`Utils.Time` instance 
-        endTime :py:class:`Utils.Time` instance                 
-        """
-        if not (isinstance(startTime, Time) and isinstance(startTime, Time)):
-            raise DtaError("Start time and End Time should be instances of `Utils.Time` objects") 
-        
-        if self.hasPlanCollectionInfo(startTime, endTime):
-            return self._planInfo[startTime, endTime]
-        else:
-            raise DtaError("The network does not have a plan collection from %d to %d"
-                           % (startTime, endTime))
-
-    def iterPlanCollectionInfo(self):
-        """
-        Return an iterator to the planInfo objects
-        """
-        for sTime, eTime in sorted(self._planInfo.keys()):
-            yield self.getPlanCollectionInfo(sTime, eTime)
-
-        #return iter(sorted(self._planInfo.values(), key=lambda pi:pi._startTime))
-                        
-    def addNode(self, newNode):
-        """
-        Verifies that *newNode* is a :py:class:`RoadNode`, :py:class:`VirtualNode` or :py:class:`Centroid`
-        and that the id is not already used; stores it.
-        """
-        if (not isinstance(newNode, RoadNode) and 
-            not isinstance(newNode, VirtualNode) and 
-            not isinstance(newNode, Centroid)):
-            raise DtaError("Network.addNode called on non-RoadNode/VirtualNode/Centroid: %s" % str(newNode))
-
-        if newNode.getId() in self._nodes:
-            raise DtaError("Network.addNode called on node with id %d already in the network (for a node)" % newNode.getId())
-
-        self._nodes[newNode.getId()] = newNode
-        
-        if newNode.getId() > self._maxNodeId: self._maxNodeId = newNode.getId()
-
-    def getNumNodes(self):
-        """
-        Returns the number of nodes in the network
-        """
-        return len(self._nodes)
-
-    def getNumRoadNodes(self):
-        """
-        Returns the number of roadnodes in the network
-        """
-        return sum(1 for node in self.iterNodes() if isinstance(node, RoadNode))
-
-    def getNumCentroids(self):
-        """
-        Returns the number of centroids in the network
-        """
-        return sum(1 for node in self.iterNodes() if isinstance(node, Centroid))
-
-    def getNumVirtualNodes(self):
-        """
-        Returns the number of virtual nodes in the network
-        """
-        return sum(1 for node in self.iterNodes() if isinstance(node, VirtualNode))
-        
-    def getNumLinks(self):
-        """
-        Returns the number of links in the network
-        """
-        return len(self._linksById)
-
-    def getNodeForId(self, nodeId):
-        """
-        Accessor for node given the *nodeId*.
-        Raises :py:class:`DtaError` if not found.
-        """
-        if nodeId in self._nodes:
-            return self._nodes[nodeId]
-        
-        raise DtaError("Network getNodeForId: none found for id %d" % nodeId)
-    
-    def addAllMovements(self, vehicleClassGroup, includeUTurns=False):
-        """
-        For each :py:class:`RoadNode` and each :py:class:`VirtualNode`, 
-        makes a movement for the given *vehicleClassGroup* (a :py:class:`VehicleClassGroup` instance)
-        from each incoming link to each outgoing link 
-        (not including :py:class:`VirtualLink` instances).
-        
-        If *includeUTurns*, includes U-Turn movements for each link as well, otherwise omits these.
-        
-        """
-        
-        movements_added = 0
-        
-        for node in self.iterNodes():
-            if node.isCentroid(): continue
-            
-            for incomingLink in node.iterIncomingLinks():
-
-                if incomingLink.isVirtualLink(): continue
-                
-                for outgoingLink in node.iterOutgoingLinks():
-                    if outgoingLink.isVirtualLink(): continue
-                
-                    #it already exists
-                    if incomingLink.hasOutgoingMovement(outgoingLink.getEndNodeId()): continue
-                
-                    mov = Movement.simpleMovementFactory(incomingLink, outgoingLink, vehicleClassGroup)
-                
-                    # if it's a U-Turn and we don't want it, set the movement to prohibited
-                    if mov.isUTurn() and not includeUTurns:
-                        mov.prohibitAllVehicleClassGroups()
-                
-                    incomingLink.addOutgoingMovement(mov)
-                    movements_added += 1
-        
-        DtaLogger.info("addAllMovements() added %d movements" % movements_added)
-        
-    def addLink(self, newLink):
-        """
-        Verifies that:
-        
-         * the *newLink* is a Link
-         * that the id is not already used
-         * the nodepair is not already used
-         
-        Stores it.
-        
-        """ 
-
-        if not isinstance(newLink, Link):
-            raise DtaError("Network.addLink called on a non-Link: %s" % str(newLink))
-
-        if newLink.getId() in self._linksById:
-            raise DtaError("Link with id %s already exists in the network" % newLink.getId())
-        if (newLink.getStartNode().getId(), newLink.getEndNode().getId()) in self._linksByNodeIdPair:
-            raise DtaError("Link for nodes (%d,%d) already exists in the network" % 
-                           (newLink.getStartNode().getId(), newLink.getEndNode().getId()))
-        
-        self._linksById[newLink.getId()] = newLink
-        self._linksByNodeIdPair[(newLink.getStartNode().getId(), newLink.getEndNode().getId())] = newLink
-        
-        if newLink.getId() > self._maxLinkId:
-            self._maxLinkId = newLink.getId()
-        
-        newLink.getStartNode()._addOutgoingLink(newLink)
-        newLink.getEndNode()._addIncomingLink(newLink)
-
-    
-    def getLinkForId(self, linkId):
-        """
-        Accessor for link given the *linkId*.
-        Raises :py:class:`DtaError` if not found.
-        """
-        if linkId in self._linksById:
-            return self._linksById[linkId]
-        
-        raise DtaError("Network getLinkForId: none found for id %d" % linkId)
-    
-    def getLinkForNodeIdPair(self, nodeAId, nodeBId):
-        """
-        Accessor for the link given the link nodes.
-        Raises :py:class:`DtaError` if not found.        
-        """
-        if (nodeAId,nodeBId) in self._linksByNodeIdPair:
-            return self._linksByNodeIdPair[(nodeAId,nodeBId)]
-        
-        raise DtaError("Network getLinkForNodeIdPair: none found for (%d,%d)" % (nodeAId,nodeBId))
-    
-    def addMovement(self, newMovement):
-        """
-        Adds the movement by adding it to the movement's incomingLink
-        """
-        newMovement.getIncomingLink().addOutgoingMovement(newMovement)
-        
-    def _switchConnectorNode(self, connector, switchStart, newNode):
-        """
-        Helper function for insertVirtualNodeBetweenCentroidsAndRoadNodes().
-         * *switchStart* is a boolean
-         * *newNode* is the new node to use
-        """
-        if switchStart:
-            oldStartNode = connector.getStartNode()
-            
-            # the connector should go from the newNode
-            connector.setStartNode(newNode)
-                
-            # fix _linksByNodeIdPair
-            del self._linksByNodeIdPair[(oldStartNode.getId(), connector.getEndNode().getId())]
-            self._linksByNodeIdPair[(newNode.getId(), connector.getEndNode().getId())] = connector
-            
-        else:
-            oldEndNode = connector.getEndNode()
-            
-            # the connector should go from the newNode
-            connector.setEndNode(newNode)
-                
-            # fix _linksByNodeIdPair
-            del self._linksByNodeIdPair[(connector.getStartNode().getId(), oldEndNode.getId())]
-            self._linksByNodeIdPair[(connector.getStartNode().getId(), newNode.getId())] = connector
-
-    def removeCentroidConnectorsFromIntersections(self, splitReverseLinks=False):
-        """
-        Remove centroid connectors from intersections and attach them to midblock locations.
-        If there is not a node defining a midblock location the algorithm will split the 
-        relevant links (in both directions) and attach the connector to the newly 
-        created node.
-        
-        Before:
-        
-        .. image:: /images/removeCentroidConnectors1.png
-           :height: 300px
-        
-        After:
-        
-        .. image:: /images/removeCentroidConnectors2.png
-           :height: 300px
-                
-        """
-
-        allRoadNodes = [node for node in self.iterNodes() if isinstance(node, RoadNode)]
-        for node in allRoadNodes: 
-
-            if not node.hasConnector():
-                continue 
-            
-            if node.isJunction(countRoadNodesOnly=True):
-                continue
-            
-            connectors = [link for link in node.iterAdjacentLinks() if isinstance(link, Connector)]
-                        
-            for con in connectors:
-                try:
-                    self.removeCentroidConnectorFromIntersection(node, con, splitReverseLink=splitReverseLinks) 
-                    #DtaLogger.info("Removed centroid connectors from intersection %d" % node.getId())
-                except DtaError, e:
-                    DtaLogger.error("removeCentroidConnectorsFromIntersections(node=%d, con=%d) errored: %s" % 
-                                    (node.getId(), con.getId(), str(e)))
-
-
-        self._removeDuplicateConnectors()
-
-        #fix the number of lanes on the new connectors
-        for node in self.iterNodes():
-
-            if not node.isRoadNode():
-                continue 
-            if not node.hasConnector():
-                continue 
-            if node.isIntersection():                
-                for link in node.iterAdjacentLinks():
-                    if link.isConnector():
-                        link.setNumLanes(1) 
-
-            #remove the connector to connector movements
-            movementsToDelete = []
-            
-            for ilink in node.iterIncomingLinks():                
-                for olink in node.iterOutgoingLinks():
-                    if ilink.isConnector() and olink.isConnector():
-                        if ilink.hasOutgoingMovement(olink.getEndNodeId()):
-                            mov = ilink.getOutgoingMovement(olink.getEndNodeId())
-                            ilink.prohibitOutgoingMovement(mov)
-                            #ilink.removeOutgoingMovement(mov)
-                        else:
-                            prohibitedMovement = Movement.simpleMovementFactory(ilink, olink,
-                                 self.getScenario().getVehicleClassGroup(VehicleClassGroup.CLASSDEFINITION_PROHIBITED))
-                            ilink.addOutgoingMovement(prohibitedMovement) 
-                    else:
-                        if not ilink.hasOutgoingMovement(olink.getEndNode().getId()):
-                            
-                            allowedMovement = Movement.simpleMovementFactory(ilink, olink,
-                               self.getScenario().getVehicleClassGroup(VehicleClassGroup.CLASSDEFINITION_ALL))
-                            ilink.addOutgoingMovement(allowedMovement)
-                            
-            for mov in node.iterMovements():
-                if not mov.isThruTurn():
-                    continue
-                    
-                if mov.getIncomingLink().isConnector() and mov.getOutgoingLink().isRoadLink():
-                    mov.getIncomingLink().setNumLanes(mov.getOutgoingLink().getNumLanes())
-                
-                if mov.getIncomingLink().isRoadLink() and mov.getOutgoingLink().isConnector():
-                    mov.getOutgoingLink().setNumLanes(mov.getIncomingLink().getNumLanes())
-                            
-
-                    
-    def removeCentroidConnectorFromIntersection(self, roadNode, connector, splitReverseLink=False):
-        """
-        Remove the input connector for an intersection and attach it to a midblock 
-        location. If a midblock location does does not exist a RoadLink close
-        to the connector is split in half and the connector is attached to the new 
-        midblock location
-        
-        .. todo:: I would like more detail about this.  How are movements handled for VehicleClassGroups?
-                  Also, rename to "moveConnectorsFromIntersectionsToMidblocks"; this sounds like a delete operation.
-        """
-        if not isinstance(roadNode, RoadNode):
-            raise DtaError("Input Node %d is not a RoadNode" % roadNode.getId())
-        if not isinstance(connector, Connector):
-            raise DtaError("Input Link %s is not a Connector" % connector.getId())
-        
-        if not roadNode.hasConnector():
-            raise DtaError("RoadNode %d does not have a connector attached to it"
-                           % roadNode.getId())
-
-        centroid = connector.getCentroid()
-        candidateLinks = roadNode.getCandidateLinksForSplitting(connector)
-
-        nodeToAttachConnector = None
-
-        if len(candidateLinks) >= 2: 
-
-            cNode1 = candidateLinks[0].getOtherEnd(roadNode)
-            cNode2 = candidateLinks[1].getOtherEnd(roadNode)
-            
-            #if cNode1.isShapePoint(countRoadNodesOnly=True) and not centroid.isConnectedToRoadNode(cNode1):
-            if cNode1.isShapePoint(countRoadNodesOnly=True):
-                nodeToAttachConnector = candidateLinks[0].getOtherEnd(roadNode)
-            elif cNode2.isShapePoint(countRoadNodesOnly=True):#  and not centroid.isConnectedToRoadNode(cNode2):            
-                nodeToAttachConnector = candidateLinks[1].getOtherEnd(roadNode)
-            else:                    
-                nodeToAttachConnector = self.splitLink(candidateLinks[0], splitReverseLink=splitReverseLink)
-
-        elif len(candidateLinks) == 1:
-            
-            cNode = candidateLinks[0].getOtherEnd(roadNode)            
-            if cNode.isShapePoint(countRoadNodesOnly=True):# and not centroid.isConnectedToRoadNode(cNode):
-                nodeToAttachConnector = candidateLinks[0].getOtherEnd(roadNode) 
-            else:
-                nodeToAttachConnector = self.splitLink(candidateLinks[0], splitReverseLink=splitReverseLink) 
-        else:
-            raise DtaError("Centroid connector(s) were not removed from intersection %d" % roadNode.getId())
-                    
-        if connector.startIsRoadNode():
-            virtualNode = connector.getEndNode() 
-
-            newConnector = Connector(connector.getId(),
-                                     nodeToAttachConnector,
-                                     virtualNode,
-                                     None,
-                                     -1,  # don't assign a length
-                                     connector._freeflowSpeed,
-                                     connector._effectiveLengthFactor,
-                                     connector._responseTimeFactor,
-                                     connector._numLanes,
-                                     connector._roundAbout,
-                                     connector._level, 
-                                     connector._label, connector.getId())
-
-            self.removeLink(connector)
-            self.addLink(newConnector)
-            #TODO: do the movements
-            return newConnector 
-        else:
-            virtualNode = connector.getStartNode() 
-
-            newConnector = Connector(connector.getId(),
-                                     virtualNode,
-                                     nodeToAttachConnector,
-                                     None,
-                                     -1, # don't assign a length 
-                                     connector._freeflowSpeed,
-                                     connector._effectiveLengthFactor,
-                                     connector._responseTimeFactor,
-                                     connector._numLanes,
-                                     connector._roundAbout,
-                                     connector._level, 
-                                     connector._label, connector.getId())
-
-            self.removeLink(connector)
-            self.addLink(newConnector)
-            #TODO: do the movements 
-            return newConnector 
-
-
-    def insertVirtualNodeBetweenCentroidsAndRoadNodes(self, startVirtualNodeId=None, startVirtualLinkId=None,
-        distanceFromCentroid=0):
-        """
-        In some situations (for example, for a Dynameq netork), there need to be intermediate nodes between
-        :py:class:`Centroid` nodes and :py:class:`RoadNode` objects.
-        
-        .. image:: /images/addVirtualNode_before_after.png
-           :height: 300px
-
-        If defined, the virtual nodes that will be added will begin from *startVirtualNodeId* and the
-        virtual links from *startVirtualLinkId*.  The new virtual node will be placed along the connector
-        link a distance away from the centroid specified by *distanceFromCentroid* (in :py:attr:`Node.COORDINATE_UNITS`),
-        so it will be in the same location if that argument is specified as zero.
-        """
-        
-        allLinkNodeIDPairs = self._linksByNodeIdPair.keys()
-        modifiedConnectorCount = 0
-
-        if startVirtualNodeId:
-            if startVirtualNodeId < self._maxNodeId:
-                raise DtaError("The startVirtualNodeId %d cannot be less than equal to the current max node id %d" %
-                               (startVirtualNodeId, self._maxNodeId))                                
-            self._maxNodeId = startVirtualNodeId 
-        if startVirtualLinkId:
-            if startVirtualLinkId < self._maxLinkId:
-                raise DtaError("The startVirtualLinkId %d cannot be less than equal to hte current max link id %d" %
-                               (startVirtualLinkId, self._maxLinkId))
-            self._maxLinkId = startVirtualLinkId 
-        
-        
-        for idPair in allLinkNodeIDPairs:
-            # if we already took care of it when we did the reverse, it's not here anymore
-            if idPair not in self._linksByNodeIdPair: continue
-            
-            connector = self._linksByNodeIdPair[idPair]
-            
-            # only look at connectors
-            if not isinstance(connector, Connector): continue
-            
-            # if they connect a centroid directly to a road node
-            startNode = connector.getStartNode()
-            endNode   = connector.getEndNode()
-            
-            # Centroid => RoadNode
-            if isinstance(startNode, Centroid) and connector.endIsRoadNode():
-                #DtaLogger.debug("Inserting virtualNode in Centroid(%6d) => RoadNode(%6d)" % (startNode.getId(), endNode.getId()))
-
-                try:
-                    (newX,newY) = connector.coordinatesAlongLink(fromStart=True, distance=distanceFromCentroid)
-                except DtaError, e:
-                    (newX,newY) = (startNode.getX(), startNode.getY())
-                    
-                newNode = VirtualNode(id=self._maxNodeId + 1, x=newX, y=newY)
-                self.addNode(newNode)
-
-                DtaLogger.debug("Network.insertVirtualNodeBetweenCentroidsAndRoadNodes() added virtual node %d between Centroid %d and RoadNode %d" %
-                                (newNode.getId(), startNode.getId(), endNode.getId()))
-
-                
-                # switch the node out
-                self._switchConnectorNode(connector, switchStart=True, newNode=newNode)
-                
-                newConnector = None
-
-                # add the virtualLink
-                self.addLink(VirtualLink(id=self._maxLinkId + 1, startNode=startNode, endNode=newNode, label=None))
-                    
-                # tally
-                modifiedConnectorCount += 1
-                
-                # do it for the reverse
-                if (endNode.getId(),startNode.getId()) in self._linksByNodeIdPair:
-                    reverseConnector = self._linksByNodeIdPair[(endNode.getId(),startNode.getId())]
-                    # switch the node out
-                    self._switchConnectorNode(reverseConnector, switchStart=False, newNode=newNode)
-                    # add the virtualLink
-                    self.addLink(VirtualLink(id=self._maxLinkId + 1, startNode=newNode, endNode=startNode, label=None))
-                    # tally
-                    modifiedConnectorCount += 1
-
-            
-            # RoadNode => Centroid               
-            elif connector.startIsRoadNode() and isinstance(endNode, Centroid):
-                #DtaLogger.debug("Inserting virtualNode in RoadNode(%6d) => Centroid(%6d)" % (startNode.getId(), endNode.getId()))
-
-                try:
-                    (newX,newY) = connector.coordinatesAlongLink(fromStart=False, distance=distanceFromCentroid)
-                except DtaError, e:
-                    (newX,newY) = (startNode.getX(), startNode.getY())                            
-                
-                newNode = VirtualNode(id=self._maxNodeId+1, x=newX, y=newY)
-                self.addNode(newNode)
-
-                DtaLogger.debug("Network.insertVirtualNodeBetweenCentroidsAndRoadNodes() added virtual node %d between RoadNode %d and Centroid %d" %
-                                (newNode.getId(), startNode.getId(), endNode.getId()))
-                
-                # switch the node out
-                self._switchConnectorNode(connector, switchStart=False, newNode=newNode)
-                # add the virtualLink
-                self.addLink(VirtualLink(id=self._maxLinkId + 1, startNode=newNode, endNode=endNode, label=None))
-                # tally
-                modifiedConnectorCount += 1
-                            
-                # do it for the reverse
-                if (endNode.getId(),startNode.getId()) in self._linksByNodeIdPair:
-                    reverseConnector = self._linksByNodeIdPair[(endNode.getId(),startNode.getId())]
-                    # switch the node out
-                    self._switchConnectorNode(reverseConnector, switchStart=True, newNode=newNode)
-                    # add the virtualLink
-                    self.addLink(VirtualLink(id=self._maxLinkId + 1, startNode=endNode, endNode=newNode, label=None))
-                    # tally
-                    modifiedConnectorCount += 1
-
-        
-        DtaLogger.info("Network.insertVirtualNodeBetweenCentroidsAndRoadNodes() modified %d connectors" % modifiedConnectorCount)
-
-
-    def iterNodes(self):
-        """
-        Return an iterator to the node collection
-        """
-        return self._nodes.itervalues()
-
-    def iterCentroids(self):
-        """
-        Return an iterator to the road node collection
-        """
-        for node in self.iterNodes():
-            if node.isCentroid():
-                yield node
-
-    def iterRoadNodes(self):
-        """
-        Return an iterator to the :py:class:`RoadNode` instances in the network.
-        """
-        for node in self.iterNodes():
-            if node.isRoadNode():
-                yield node
-
-<<<<<<< HEAD
-=======
-    def iterVirtualNodes(self):
-        """
-        Return an iterator to the :py:class:`VirtualNode` instances in the network.
-        """
-        for node in self.iterNodes():
-            if isinstance(node, VirtualNode):
-                yield node
-
-
-    def iterCentroids(self):
-        """
-        Return an iterator to the :py:class:`Centroid` instances in the network.
-        """
-        for node in self.iterNodes():
-            if isinstance(node, Centroid):
-                yield node
->>>>>>> dd91f5fa
-
-    def iterLinks(self):
-        """
-        Return an iterator to the link collection
-        """
-        return self._linksById.itervalues()
-
-    def iterRoadLinks(self):
-        """
-        Return an iterator for to the :py:class:`RoadLink` instances in the network that are
-        not instances of :py:class:`Connector`.
-        """
-        for link in self.iterLinks():
-            if link.isRoadLink():
-                yield link
-
-    def iterConnectors(self):
-        """
-        Return an iterator to the :py:class:`Connector` instances in the network.
-        """
-        for link in self.iterLinks():
-            if link.isConnector():
-                yield link
-
-    def iterVirtualLinks(self):
-        """
-        Return an iterator to the :py:class:`VirtualLink` instances in the network.
-        """
-        for link in self.iterLinks():
-            if isinstance(link, VirtualLink):
-                yield link
-
-    def hasNodeForId(self, nodeId):
-        """
-        Return True if there is a node with the given id
-        """
-        try:
-            self.getNodeForId(nodeId)
-            return True
-        except DtaError:
-            return False
-            
-    def hasCentroidForId(self, nodeId):
-        """
-        Return True if there is a centroid with the given id
-        """
-        try:
-            node = self.getNodeForId(nodeId)
-            if node.isCentroid():
-                return True
-            return False
-        except DtaError:
-            return False
-    
-    def hasLinkForId(self, linkId):
-        """
-        Return True if a link with the given id exists
-        """
-        try:
-            self.getLinkForId(linkId)
-            return True
-        except DtaError:
-            return False
-
-    def hasLinkForNodeIdPair(self, startNodeId, endNodeId):
-        """
-        Return True if the network has a link with the given node ids 
-        """
-        try:
-            self.getLinkForNodeIdPair(startNodeId, endNodeId)
-            return True
-        except DtaError:
-            return False
-    
-    def findLinksForRoadLabels(self, on_street_label, on_direction,
-                                       from_street_label, to_street_label,
-                                       remove_label_spaces=False):
-        """
-        Attempts to find the link(s) with the given *on_street_label* and *on_direction*
-        from the street matching *from_street_label* to the street matching *to_street_label*.
-        
-        *on_street_label*, *from_street_label* and *to_street_label* are checked against 
-        :py:class:`RoadLink` labels and should be upper-case.  If *remove_label_spaces* is True, then
-        the labels will have their spaces stripped before comparison.
-        
-        *on_direction* is one of :py:attr:`RoadLink.DIR_EB`, :py:attr:`RoadLink.DIR_NB`,
-        :py:attr:`RoadLink.DIR_WB` or :py:attr:`RoadLink.DIR_SB`.
-        
-        Raises a :py:class:`DtaError` on failure, returns a list of :py:class:`RoadLink` instances on success.
-        """
-        # first find candidates for the two intersections in question
-        roadnode_from = []
-        roadnode_to   = []
-            
-        for roadnode_candidate in self.iterRoadNodes():
-            # check the streets match
-            streetnames = roadnode_candidate.getStreetNames(incoming=True, outgoing=True)
-            if remove_label_spaces: streetnames = [s.replace(" ","") for s in streetnames]
-            
-            if on_street_label in streetnames and from_street_label in streetnames:
-                roadnode_from.append(roadnode_candidate)
-            
-            if on_street_label in streetnames and to_street_label in streetnames:
-                roadnode_to.append(roadnode_candidate)
-
-
-        # Did we fail to find an intersection?
-        if len(roadnode_from)==0:
-            raise DtaError("findLinksForRoadLabels: Couldn't find intersection1 with %s and %s in the Network" % 
-                           (on_street_label, from_street_label))
-        
-        if len(roadnode_to)==0:
-            raise DtaError("findLinksForRoadLabels: Couldn't find intersection2 with %s and %s in the Network" % 
-                           (on_street_label, to_street_label))
-        
-        # DtaLogger.debug("from: %s  to: %s" % (str(roadnode_from), str(roadnode_to)))
-        
-        debug_str = ""
-        
-        # try each candidate from node
-        for start_node in roadnode_from:
-            
-            # Walk from the from node
-            curnode = start_node
-            return_links = []
-            
-            while True:
-                
-                # look for the next link
-                outgoing_link = None
-                for olink in curnode.iterOutgoingLinks():                
-                    olabel = olink.getLabel().upper()
-                    if remove_label_spaces: olabel = olabel.replace(" ","")            
-                    
-                    # DtaLogger.debug("olink %s %s" % (olabel, olink.getDirection() if olink.isRoadLink else "nonroad"))
-                    
-                    # for now, require all links have the given direction
-                    if olink.isRoadLink() and olabel==on_street_label and olink.getDirection()==on_direction:
-                        outgoing_link = olink
-                        break
-                    
-                # nothing found - we got stuck
-                if not outgoing_link:
-                    debug_str += "findLinksForRoadLabels: Couldn't find links from %s to %s on %s %s from %d; "% \
-                                 (from_street_label, to_street_label, on_street_label, on_direction, curnode.getId())
-                    break
-                    
-                # found it; -- make sure it's not already in our list (cycle!)
-                if outgoing_link in return_links:
-                    debug_str += "findLinksForRoadLabels: Found cycle when finding links from %s to %s on %s %s; " % \
-                                 (from_street_label, to_street_label, on_street_label, on_direction)
-                    break
-    
-                # add to our list
-                return_links.append(outgoing_link)
-                
-                # we're finished if we got to the end
-                if outgoing_link.getEndNode() in roadnode_to:
-                    return return_links
-                
-                # continue on
-                curnode = outgoing_link.getEndNode()
-            
-            # ok if we've gotten here, then we reached a break and we were unsuccessful
-            # so we'll continue with the next road_node_from
-            # DtaLogger.debug("Failure")
-            
-        # if we've gotten here then all attempts have failed
-        raise DtaError(debug_str)
-                
-    def findMovementForRoadLabels(self, incoming_street_label, incoming_direction, 
-                                            outgoing_street_label, outgoing_direction,
-                                            intersection_street_label=None,
-                                            roadnode_id=None,
-                                            remove_label_spaces=False,
-                                            use_dir_for_movement=True):
-        """
-        Attempts to find the movement from the given *incoming_street_label* and *incoming_direction*
-        to the given *outgoing_street_label* and *outgoing_direction*.  If this is a through movement or a U-Turn
-        (e.g. *incoming_street_label* == *outgoing_street_label*), then *intersection_street_label* is also required
-        to identify the intersection.
-        
-        *incoming_street_label*, *outgoing_street_label* and *intersection_street_label* are checked against 
-        :py:class:`RoadLink` labels and should be upper-case.  If *remove_label_spaces* is True, then
-        the labels will have their spaces stripped before comparison.
-        
-        *incoming_direction* and *outgoing_direction* are one of :py:attr:`RoadLink.DIR_EB`, :py:attr:`RoadLink.DIR_NB`,
-        :py:attr:`RoadLink.DIR_WB` or :py:attr:`RoadLink.DIR_SB`.
-        
-        Pass optional *roadnode_id* to speed things up but if the movement is not found for that :py:class:`RoadNode`,
-        this method will fall back and try to find the movement based on the labels.
-        
-        Pass *use_dir_for_movement* as True if the *incoming_street_label* and *outgoing_street_label* are useful
-        for identifying the intersection but not necessary for the movement (e.g. only the direction needs to match)
-        
-        Raises a :py:class:`DtaError` on failure, returns a :py:class:`Movement` instance on success.
-        """
-        
-        if (incoming_street_label==outgoing_street_label) and (intersection_street_label==None):
-            raise DtaError("findMovementForRoadLabels: intersection_street_label is required when "
-                           "incoming_street_label==outgoing_street_label (%s)" % incoming_street_label)
-            
-        roadnode = None
-        
-        # see if the the given id will do it
-        if roadnode_id:
-            
-            if roadnode_id in self._nodes:
-                roadnode = self.getNodeForId(roadnode_id)
-            
-            if not isinstance(roadnode, RoadNode):
-                roadnode = None
-                DtaLogger.debug("findMovementForRoadLabels: given RoadNode id %d isn't a valid road node" % roadnode_id)
-            else:
-                # check the streets match
-                streetnames = roadnode.getStreetNames(incoming=True, outgoing=True)
-                if remove_label_spaces: streetnames = [s.replace(" ","") for s in streetnames]
-                
-                if incoming_street_label not in streetnames:
-                    roadnode = None
-                    DtaLogger.debug("findMovementForRoadLabels: given RoadNode %d doesn't have incoming street %s (streets are %s)" %
-                                    (roadnode_id, incoming_street_label, str(streetnames)))
-                if outgoing_street_label not in streetnames:
-                    roadnode = None
-                    DtaLogger.debug("findMovementForRoadLabels: given RoadNode %d doesn't have outgoing street %s (streets are %s)" %
-                                    (roadnode_id, outgoing_street_label, str(streetnames)))
-                    
-        # Still haven't found the right roadnode; look for it
-        if roadnode==None:
-            
-            for roadnode_candidate in self.iterRoadNodes():
-                # check the streets match
-                streetnames = roadnode_candidate.getStreetNames(incoming=True, outgoing=True)
-                if remove_label_spaces: streetnames = [s.replace(" ","") for s in streetnames]
-                
-                if incoming_street_label in streetnames and outgoing_street_label in streetnames:
-                    roadnode = roadnode_candidate
-                    break
-            
-        # Still haven't found it - give up
-        if roadnode==None:
-            raise DtaError("findMovementForRoadLabels: Couldn't find intersection with %s and %s in the Network" % 
-                           (incoming_street_label, outgoing_street_label))
-        
-        #DtaLogger.debug("Found intersection with %s and %s in the network: %d %s" % 
-        #                (incoming_street_label, outgoing_street_label, roadnode.getId(), str(roadnode.getStreetNames())))
-        
-        # Found the intersection; now find the exact incoming link
-        candidate_links = {} # dir -> { name -> link }
-        for ilink in roadnode.iterIncomingLinks():
-            if not ilink.isRoadLink(): continue
-            
-            dir = ilink.getDirection(atEnd=True)
-            if dir not in candidate_links: candidate_links[dir] = {}
-            
-            label = ilink.getLabel().upper()
-            if remove_label_spaces: label = label.replace(" ","")
-            candidate_links[dir][label] = ilink
-        
-        # the direction is enough
-        if use_dir_for_movement and incoming_direction in candidate_links and len(candidate_links[incoming_direction])==1:
-            incoming_link = candidate_links[incoming_direction].values()[0]
-        
-        # direction is ambiguous but both match
-        elif incoming_direction in candidate_links and incoming_street_label in candidate_links[incoming_direction]:
-            incoming_link = candidate_links[incoming_direction][incoming_street_label]
-        
-        # failed
-        else:
-            raise DtaError("findMovementForRoadLabels: Couldn't find incoming link %s %s: %s" %
-                            (incoming_street_label, incoming_direction, str(candidate_links)))
-       
-        # Found the intersection; now find the exact outgoing link      
-        candidate_links = {} # dir -> { name -> link }
-        for olink in roadnode.iterOutgoingLinks():
-            if not olink.isRoadLink(): continue
-            
-            dir = olink.getDirection(atEnd=False)
-            if dir not in candidate_links: candidate_links[dir] = {}
-            
-            label = olink.getLabel().upper()
-            if remove_label_spaces: label = label.replace(" ","")
-            candidate_links[dir][label] = olink
-        
-        # the direction is enough
-        if use_dir_for_movement and outgoing_direction in candidate_links and len(candidate_links[outgoing_direction])==1:
-            outgoing_link = candidate_links[outgoing_direction].values()[0]
-        
-        # direction is ambiguous but both match
-        elif outgoing_direction in candidate_links and outgoing_street_label in candidate_links[outgoing_direction]:
-            outgoing_link = candidate_links[outgoing_direction][outgoing_street_label]
-        
-        # failed
-        else:
-            raise DtaError("findMovementForRoadLabels: Couldn't find outgoing link %s %s: %s" %
-                            (outgoing_street_label, outgoing_direction, str(candidate_links)))            
-
-
-        return incoming_link.getOutgoingMovement(outgoing_link.getEndNode().getId())
-                                                                   
-    def removeLink(self, linkToRemove):
-        """
-        Remove the input link from the network
-        """
-        #remove all incoming and ougoing movements from the link 
-        if not linkToRemove.isVirtualLink():
-            outMovsToRemove = [mov for mov in linkToRemove.iterOutgoingMovements()]
-            inMovsToRemove = [mov for mov in linkToRemove.iterIncomingMovements()]
-
-            for mov in outMovsToRemove:
-                linkToRemove._removeOutgoingMovement(mov)
-
-            for mov in inMovsToRemove:
-                mov.getIncomingLink()._removeOutgoingMovement(mov)
-
-        linkToRemove.getStartNode()._removeOutgoingLink(linkToRemove)
-        linkToRemove.getEndNode()._removeIncomingLink(linkToRemove)
-
-        del self._linksById[linkToRemove.getId()]
-        del self._linksByNodeIdPair[linkToRemove.getStartNode().getId(),
-                                linkToRemove.getEndNode().getId()]
-        #TODO: do you want to update the maxIds?
-
-    def removeNode(self, nodeToRemove):
-        """
-        Remove the input node from the network
-        """
-        if not self.hasNodeForId(nodeToRemove.getId()):
-            raise DtaError("Network does not have node %d" % nodeToRemove.getId())
-        
-        linksToRemove = []
-        for link in nodeToRemove.iterAdjacentLinks():
-            linksToRemove.append(link)
-
-        for link in linksToRemove:
-            self.removeLink(link) 
-        
-        del self._nodes[nodeToRemove.getId()] 
-        
-        #TODO: do you want to update the maxIds? 
-
-    def splitLink(self, linkToSplit, splitReverseLink=False):
-        """
-        Split the input link in half. The two new links have the 
-        attributes of the input link. If there is a link in the 
-        opposing direction then split that too.
-        
-        .. todo:: Document the how the movements are handled, especially regarding VehicleClassGroups.
-                  Currently it looks like an ALL and a PROHIBITED are required?
-        """ 
-        if isinstance(linkToSplit, VirtualLink):
-            raise DtaError("Virtual link %s cannot be split" % linkToSplit.getId())
-        if isinstance(linkToSplit, Connector):
-            raise DtaError("Connector %s cannot be split" % linkToSplit.getId())
-
-        midX = (linkToSplit.getStartNode().getX() + linkToSplit.getEndNode().getX()) / 2.0
-        midY = (linkToSplit.getStartNode().getY() + linkToSplit.getEndNode().getY()) / 2.0
-
-        midNode = RoadNode(self._maxNodeId + 1, midX, midY, 
-                           RoadNode.GEOMETRY_TYPE_JUNCTION,
-                           RoadNode.CONTROL_TYPE_UNSIGNALIZED,
-                           RoadNode.PRIORITY_TEMPLATE_NONE)
-
-        self.addNode(midNode)
-
-        def _split(linkToSplit, midNode): 
-
-            newLink1 = RoadLink(self._maxLinkId + 1,
-                                linkToSplit.getStartNode(), 
-                                midNode, 
-                                None,
-                                linkToSplit._facilityType,
-                                linkToSplit.getLength() / 2.0,
-                                linkToSplit._freeflowSpeed,
-                                linkToSplit._effectiveLengthFactor,
-                                linkToSplit._responseTimeFactor,
-                                linkToSplit._numLanes,
-                                linkToSplit._roundAbout,
-                                linkToSplit._level, 
-                                linkToSplit.getLabel(),
-                                self._maxLinkId + 1)
-
-            self.addLink(newLink1)
-
-            newLink2 = RoadLink(self._maxLinkId + 1,
-                                midNode, 
-                                linkToSplit.getEndNode(), 
-                                None,
-                                linkToSplit._facilityType,
-                                linkToSplit.getLength() / 2.0,
-                                linkToSplit._freeflowSpeed,
-                                linkToSplit._effectiveLengthFactor,
-                                linkToSplit._responseTimeFactor,
-                                linkToSplit._numLanes,
-                                linkToSplit._roundAbout,
-                                linkToSplit._level,
-                                linkToSplit.getLabel(),
-                                self._maxLinkId + 1)
-
-            self.addLink(newLink2) 
-
-            for inMov in linkToSplit.iterIncomingMovements():
-
-                newMovement = Movement(linkToSplit.getStartNode(),
-                                       inMov.getIncomingLink(),
-                                       newLink1,
-                                       inMov._freeflowSpeed,
-                                       inMov._permission,
-                                       inMov._numLanes,
-                                       inMov._incomingLane,
-                                       inMov._outgoingLane,
-                                       inMov._followupTime)
-
-
-                inMov.getIncomingLink().addOutgoingMovement(newMovement)
-
-            for outMov in linkToSplit.iterOutgoingMovements():
-
-                newMovement = Movement(linkToSplit.getEndNode(),
-                                       newLink2,
-                                       outMov.getOutgoingLink(),
-                                       outMov._freeflowSpeed,
-                                       outMov._permission,
-                                       outMov._numLanes,
-                                       outMov._incomingLane,
-                                       outMov._outgoingLane,
-                                       outMov._followupTime)
-
-                newLink2.addOutgoingMovement(newMovement)
-
-            newMovement = Movement(midNode, 
-                                   newLink1,
-                                   newLink2,                               
-                                   newLink1._freeflowSpeed,
-                                   self.getScenario().getVehicleClassGroup(VehicleClassGroup.CLASSDEFINITION_ALL), 
-                                   newLink1._numLanes,
-                                   0,
-                                   newLink1._numLanes,
-                                   1.0
-                                   )                              
-            newLink1.addOutgoingMovement(newMovement)
-
-        _split(linkToSplit, midNode) 
-
-        if splitReverseLink == True:
-            if self.hasLinkForNodeIdPair(linkToSplit.getEndNode().getId(), linkToSplit.getStartNode().getId()):
-                linkToSplit2 = self.getLinkForNodeIdPair(linkToSplit.getEndNode().getId(), linkToSplit.getStartNode().getId())
-                _split(linkToSplit2, midNode)
-                self.removeLink(linkToSplit2)
-
-                link1 = self.getLinkForNodeIdPair(linkToSplit.getStartNode().getId(), 
-                                                 midNode.getId())
-                link2 = self.getLinkForNodeIdPair(midNode.getId(), linkToSplit.getStartNode().getId())
-                prohibitedMovement = Movement.simpleMovementFactory(link1, link2,
-                     self.getScenario().getVehicleClassGroup(VehicleClassGroup.CLASSDEFINITION_PROHIBITED))
-                link1.addOutgoingMovement(prohibitedMovement)
-
-                link1 = self.getLinkForNodeIdPair(linkToSplit.getEndNode().getId(), 
-                                                 midNode.getId())
-                link2 = self.getLinkForNodeIdPair(midNode.getId(), linkToSplit.getEndNode().getId())
-                prohibitedMovement = Movement.simpleMovementFactory(link1, link2,
-                     self.getScenario().getVehicleClassGroup(VehicleClassGroup.CLASSDEFINITION_PROHIBITED))
-
-                link1.addOutgoingMovement(prohibitedMovement)
-
-        self.removeLink(linkToSplit)
-                      
-        return midNode 
-
-    def getNumVirtualLinks(self):
-        """
-        Return the number of connectors in the Network
-        """
-        return sum([1 for link in self.iterLinks() if link.isVirtualLink()])
-
-    def getNumConnectors(self):
-        """
-        Return the number of connectors in the Network
-        """
-        return sum([1 for link in self.iterLinks() if link.isConnector()])
-
-    def getNumRoadLinks(self):
-        """
-        Return the number of RoadLinks in the Network(excluding connectors)
-        """
-        return sum([1 for link in self.iterLinks() if link.isRoadLink()])
-
-    def getNumTimePlans(self):
-        """
-        Return the number of nodes with a time plan
-        """
-        num = 0
-        for node in self.iterRoadNodes():
-            if node.hasTimePlan():
-                num += 1
-        return num
-               
-    def getScenario(self):
-        """
-        Return the scenario object associated with this network
-        """
-        return self._scenario 
-
-    def areIDsUnique(self, net2):
-        """
-        Returns True if the node and link Ids are unique 
-        """
-        areIDsUnique = True
-        #RoadNodes 
-        nodeIds1 = set([node.getId() for node in self.iterRoadNodes()])
-        nodeIds2 = set([node.getId() for node in net2.iterRoadNodes()])
-        commonNodeIds = ",".join(["%d" % node
-                                for node in nodeIds1.intersection(nodeIds2)])
-        if commonNodeIds != "":            
-            DtaLogger.error("The two networks have the following road nodes with a common id: %s" % commonNodeIds)
-            areIDsUnique = False            
-
-        #Virtual nodes
-        nodeIds1 = set([node.getId() for node in self.iterVirtualNodes()])
-        nodeIds2 = set([node.getId() for node in net2.iterVirtualNodes()])
-        commonNodeIds = ",".join(["%d" % node
-                                for node in nodeIds1.intersection(nodeIds2)])
-        if commonNodeIds != "":            
-            DtaLogger.error("The two networks have the following virtual nodes with a common id: %s" % commonNodeIds)
-            areIDsUnique = False 
-
-        #centroids
-        nodeIds1 = set([node.getId() for node in self.iterCentroids()])
-        nodeIds2 = set([node.getId() for node in net2.iterCentroids()])
-        commonNodeIds = ",".join(["%d" % node
-                                for node in nodeIds1.intersection(nodeIds2)]) 
-        if commonNodeIds != "":            
-            DtaLogger.error("The two networks have the following virtual nodes with a common id: %s" % commonNodeIds)
-            areIDsUnique = False 
-        
-        #RoadLinks
-        linkIds1 = set([link.getId() for link in self.iterRoadLinks()])
-        linkIds2 = set([link.getId() for link in net2.iterRoadLinks()])
-
-        commonLinkIds = ",".join(["%d" % link for link in linkIds1.intersection(linkIds2)])
-        if commonLinkIds != "":
-            DtaLogger.error("The two networks have the following common roadlinks %s" % commonLinkIds)
-            areIDsUnique = False                          
-
-        #virtual links
-        linkIds1 = set([link.getId() for link in self.iterRoadLinks()])
-        linkIds2 = set([link.getId() for link in net2.iterRoadLinks()])
-
-        commonLinkIds = ",".join(["%d" % link for link in linkIds1.intersection(linkIds2)])
-        
-        if commonLinkIds != "":
-            DtaLogger.error("The two networks have the following common virtual links %s" % commonLinkIds)
-            areIDsUnique = False                          
-
-        #connectors 
-        linkIds1 = set([link.getId() for link in self.iterConnectors()])
-        linkIds2 = set([link.getId() for link in net2.iterConnectors()])
-
-        commonLinkIds = ",".join(["%d" % link for link in linkIds1.intersection(linkIds2)])
-        
-        if commonLinkIds != "":
-            DtaLogger.error("The two networks have the following common connectors %s" % commonLinkIds)
-            areIDsUnique = False
-
-        return areIDsUnique
-
-    def mergeSecondaryNetworkBasedOnLinkIds(self, secondaryNetwork):
-        """
-        This method will add all the elements of the secondary
-        network to the current one. The method will throw an
-        exception if there is an element of the current and
-        secondary network have a common id
-        """ 
-
-        if not self.areIDsUnique(secondaryNetwork):
-            raise DtaError("The two networks cannot be merge because they "
-                           "have conflicting node and/or link ids") 
-
-        #copy the secondary network 
-        for node in secondaryNetwork.iterNodes():            
-            cNode = copy.copy(node) 
-            cNode._incomingLinks = []
-            cNode._outgoingLinks = []
-            self.addNode(cNode)
-
-        for link in secondaryNetwork.iterLinks():
-            cLink = copy.copy(link)
-            cLink._startNode = self.getNodeForId(link._startNode.getId())
-            cLink._endNode = self.getNodeForId(link._endNode.getId())
-            if link.isRoadLink() or link.isConnector():
-                cLink._outgoingMovements = []
-                cLink._incomingMovements = [] 
-            self.addLink(cLink) 
-
-        for link in secondaryNetwork.iterLinks():
-            if link.isRoadLink() or link.isConnector():
-                for mov in link.iterOutgoingMovements():
-                    cLink = self.getLinkForId(link.getId())
-                    cMov = copy.copy(mov)
-                    cMov._node = self.getNodeForId(mov._node.getId())
-                    try: 
-                        cMov._incomingLink = self.getLinkForId(mov._incomingLink.getId())                    
-                        cMov._outgoingLink = self.getLinkForId(mov._outgoingLink.getId())
-                        cLink.addOutgoingMovement(cMov) 
-                    except DtaError, e:
-                        DtaLogger.error(str(e))
-
-
-
-    
-        
-    def mergeSecondaryNetworkBasedOnLinkIds2(self, secondaryNetwork):
-        """
-        This method will create copies of all the elements of the 
-        secondary network that do not exist in the current network 
-        and add them to the current network. The method will merge the 
-        networks using node and link ids. Elements of the secondary 
-        network having an id that exists in this network will not be 
-        coppied.
-        """ 
-
-        if not self._areIDsUnique(self, secondaryNetwork):
-            raise DtaError("The two networks cannot be merge because they "
-                           "have conflicting node and/or link ids") 
-        
-
-        primaryNodesToDelete = set()
-        primaryLinksToDelete = set()
-
-        for node in self.iterNodes():
-            if node.isCentroid():
-                if secondaryNetwork.hasNodeForId(node.getId()) and secondaryNetwork.getNodeForId(node.getId()).isRoadNode():
-                    for vLink in node.iterAdjacentLinks():
-                        primaryLinksToDelete.add(vLink)
-
-                        try:
-                            cLink = vLink.getAdjacentConnector()
-                            linksToSkip.append(cLink) 
-                        except DtaError, e:
-                            DtaLogger.error(str(e))
-
-                        primaryNodesToDelete.add(vLink.getOtherEnd(node))
-
-
-        for link in primaryLinksToDelete:
-            self.removeLink(link)
-        for node in primaryNodesToDelete:
-            self.remove(node)
-            
-
-        nodesToSkip = set()
-        linksToSkip = set()
-        
-        #first find the common centroids and skip all the links associated with them
-        for node in secondaryNetwork.iterNodes():
-
-            if node.getId() == 286:
-                pdb.set_trace() 
-
-            if node.isCentroid():
-                if self.hasNodeForId(node.getId()):
-                    nodesToSkip.add(node.getId())
-                    for vLink in node.iterAdjacentLinks():
-                        linksToSkip.add(vLink.getId())                    
-                        cLink = vLink.getAdjacentConnector()
-                        linksToSkip.add(cLink) 
-                    nodesToSkip.add(vLink.getOtherEnd(node).getId())                        
-            else:
-                if self.hasNodeForId(node.getId()):
-                    nodesToSkip.add(node.getId())
-                
-        #links with common ids. 
-        for link in secondaryNetwork.iterLinks():
-            if self.hasLinkForId(link.getId()):
-                linksToSkip.add(link.getId())
-                if link.isVirtualLink(): print "skipping virtual link", link.getId()
-            if link.getStartNode().getId() in nodesToSkip:
-                linksToSkip.add(link.getId())
-                if link.isVirtualLink(): print "skipping virtual link", link.getId()
-            if link.getEndNode().getId() in nodesToSkip:
-                linksToSkip.add(link.getId())
-                if link.isVirtualLink(): print "skipping virual link", link.getId()
-         
-        #copy the secondary network 
-        for node in secondaryNetwork.iterNodes():            
-            if node.getId() in nodesToSkip:
-                continue 
-            cNode = copy.copy(node) 
-            cNode._incomingLinks = []
-            cNode._outgoingLinks = []
-            self.addNode(cNode)
-
-        for link in secondaryNetwork.iterLinks():
-            if link.getId() in linksToSkip:
-                continue 
-            cLink = copy.copy(link)
-            cLink._startNode = self.getNodeForId(link._startNode.getId())
-            cLink._endNode = self.getNodeForId(link._endNode.getId())
-            if isinstance(link, RoadLink):                
-                cLink._outgoingMovements = []
-                cLink._incomingMovements = [] 
-            self.addLink(cLink) 
-
-        for link in secondaryNetwork.iterLinks():
-            if link.getId() in linksToSkip:
-                continue
-            if link.isRoadLink() or link.isConnector():
-                for mov in link.iterOutgoingMovements():
-                    cLink = self.getLinkForId(link.getId())
-                    cMov = copy.copy(mov)
-                    cMov._node = self.getNodeForId(mov._node.getId())
-
-                    try: 
-                        cMov._incomingLink = self.getLinkForId(mov._incomingLink.getId())                    
-                        cMov._outgoingLink = self.getLinkForId(mov._outgoingLink.getId())
-                        cLink.addOutgoingMovement(cMov) 
-                    except DtaError, e:
-                        DtaLogger.error(str(e))
-
-    def getNumOverlappingConnectors(self):
-        """
-        Return the number of connectors that overlap with a RoadLink or 
-        another connector
-        """
-        num = 0
-        for node in self.iterNodes():
-            if not node.isRoadNode():
-                continue
-            for con in node.iterAdjacentLinks():
-                if not con.isConnector():
-                    continue
-                for link in node.iterAdjacentLinks():
-                    if link == con:
-                        continue
-                    if con.isOverlapping(link):
-                        num += 1
-        return num
-
-    def moveVirtualNodesToAvoidShortConnectors(self, connectorMinLength, maxDistToMove):
-        """
-        Connectors are sometimes too short. This method tries to move 
-        the virtual node attached to the connector in the vicinity 
-        of the current virtual node so that the connector length is 
-        greater than *connectorMinLength*, which should be in the units given by :py:attr:`RoadLink.LENGTH_UNITS`.
-        
-        The :py:class:`VirtualNode` will be moved randomly within the bounding box defined by its
-        current location +/- *maxDistToMove*, where *maxDistToMove* is in the units given by 
-        :py:attr:`Node.COORDINATE_UNITS`.
-        
-        This will be repeated until the connector is long enough (up to 4 times).
-        """
-        for link in self.iterLinks():
-            if not link.isConnector():
-                continue
-
-            virtualNode = link.getVirtualNode()
-            numMoves = 0
-
-            while link.getLength() < connectorMinLength \
-                    and numMoves < 4:
-                virtualNode._x += random.uniform(0, maxDistToMove)
-                virtualNode._y += random.uniform(0, maxDistToMove)
-                numMoves += 1
-
-            DtaLogger.info("Moved virtual node %8d associated with connector %8d to avoid overlapping links" % (virtualNode.getId(), link.getId()))
-
-    def handleOverlappingLinks(self, warn, moveVirtualNodeDist=None):
-        """
-        For each node, checks if any incoming links overlap, and if any outgoing links overlap.
-        
-        If *moveVirtualNodeDist* is passed, if the overlapping links includes a c:py:class:`Connector`,
-        the :py:class:`VirtualNode` instance will be moved +- *moveVirtualNodeDist* in each direction
-        to see if that resolves the overlap.  If not, the node retains its original location.
-        
-        *moveVirtualNodeDist* is in :py:attr:`Node.COORDINATE_UNITS`
-        
-        (order attempted: (0,+dist), (+dist,0), (0,-dist), (-dist,0), 
-                          (+dist,-dist), (+dist,+dist), (-dist,+dist), (-dist,-dist))
-        
-        """
-        
-        # going through the nodes in sequential order
-        nodeIds = sorted(self._nodes.keys())
-        for nodeId in nodeIds:
-            node = self._nodes[nodeId]
-            
-            # check incoming links
-            for link1 in node.iterIncomingLinks():
-                if link1.isVirtualLink(): continue
-                
-                for link2 in node.iterIncomingLinks():
-                    
-                    self._handleOverlappingLinkPair(node, link1, link2, warn, moveVirtualNodeDist, incoming=True)
-
-            # check outgoing links
-            for link1 in node.iterOutgoingLinks():
-                if link1.isVirtualLink(): continue
-                
-                for link2 in node.iterOutgoingLinks():
-                    
-                    self._handleOverlappingLinkPair(node, link1, link2, warn, moveVirtualNodeDist, incoming=False)                
-                    
-    def _handleOverlappingLinkPair(self, node, link1, link2, warn, moveVirtualNodeDist, incoming=True):
-        """
-        Helper method to avoid repeating code; handles a single pair of overlapping links
-        """
-        # virtual links are not a concern
-        if link2.isVirtualLink(): return
-                    
-        # they're the same
-        if link1 == link2: return
-
-        if node.getId() == 9004052:
-            DtaLogger.debug("node %d link1 %d and link2 %d have angle %.3f" % \
-                            (node.getId(), link1.getId(), link2.getId(),
-                             link1.getAngle(link2, True)))
-                    
-        # not overlapping
-        try:
-            if not link1.isOverlapping(link2, usingShapepoints=True): return
-        except DtaError, e:
-            # DtaLogger.warn("Couldn't determine link overlap: "+str(e))
-            return
-
-        warn_str = None
-        if warn:
-            warn_str = "node %d: %s links %d and %d are overlapping (angle=%.3f)" % \
-                        (node.getId(), "incoming" if incoming else "outgoing", \
-                         link1.getId(), link2.getId(), link1.getAngle(link2, True))
-
-        if moveVirtualNodeDist:
-            toMove = None
-            if link1.getStartNode().isVirtualNode():
-                toMove = link1.getStartNode()
-            elif link1.getEndNode().isVirtualNode():
-                toMove = link1.getEndNode()
-            elif link2.getStartNode().isVirtualNode():
-                toMove = link2.getStartNode()
-            elif link2.getEndNode().isVirtualNode():
-                toMove = link2.getEndNode()
-            
-            if toMove:
-                original_loc = (toMove.getX(), toMove.getY())
-                
-                try_locs = [(original_loc[0], original_loc[1]+moveVirtualNodeDist),
-                            (original_loc[0]+moveVirtualNodeDist, original_loc[1]),
-                            (original_loc[0], original_loc[1]-moveVirtualNodeDist),
-                            (original_loc[0]-moveVirtualNodeDist, original_loc[1]),
-                            (original_loc[0]+moveVirtualNodeDist, original_loc[1]-moveVirtualNodeDist),
-                            (original_loc[0]+moveVirtualNodeDist, original_loc[1]+moveVirtualNodeDist),
-                            (original_loc[0]-moveVirtualNodeDist, original_loc[1]+moveVirtualNodeDist),
-                            (original_loc[0]-moveVirtualNodeDist, original_loc[1]-moveVirtualNodeDist)]
-                
-                fixed = False
-                for try_loc in try_locs:
-                    toMove._x = try_loc[0]
-                    toMove._y = try_loc[1]
-                    
-                    if not link1.isOverlapping(link2, usingShapepoints=True):
-                        # fixed! stop here
-                        if warn_str: warn_str += "; fixed by adjusting virtual node to %.2f, %.2f" % (try_loc[0],try_loc[1])
-                        fixed = True
-                        break
-                    
-                # failed to fix
-                if not fixed:
-                    toMove._x = original_loc[0]
-                    toMove._y = original_loc[1]
-                    if warn_str: warn_str += "; failed to fix"
-        
-        if warn_str: DtaLogger.warn(warn_str)
-
-        
-    def handleShortLinks(self, minLength, warn, setLength):
-        """
-        Goes through the :py:class:`RoadLink` instances (including :py:class:`Connectors`)
-        and for those with lengths less than *minLength*, do the following:
-        
-        * if *warn* then issue a warning
-        * if *setLength* then adjust the length attribute to the minimum
-        
-        Note that *minLength* and *setLength* are both in the units specified by :py:attr:`RoadLink.LENGTH_UNITS`
-        
-        """
-        for link in self.iterLinks():
-            # only handle road links and connectors
-            if not link.isRoadLink() and not link.isConnector(): continue
-            # that are too short
-            if link.getLength() >= minLength: continue
-            
-            warn_str = None
-            if warn:
-                warn_str = "Short link warning: %d (%d,%d) has length %.4f < %.4f" % \
-                            (link.getId(), link.getStartNode().getId(), link.getEndNode().getId(), \
-                             link.getLength(), minLength)
-            
-            if setLength:
-                link.setLength(minLength)
-                if warn_str: warn_str += "; Setting length to min"
-
-            if warn_str: DtaLogger.warn(warn_str)
-                
-            
-    def writeNodesToShp(self, name):
-        """
-        Export all the nodes to a shapefile with the given name (without the shp extension)"
-        """
-        w = shapefile.Writer(shapefile.POINT)
-        w.field("ID", "N", 10)
-        w.field("IsRoad", "C", 10)
-        w.field("IsCentroid", "C", 10)
-        w.field("IsVNode", "C", 10) 
-
-        for node in self.iterNodes():
-            w.point(node.getX(), node.getY())
-            w.record(node.getId(), str(node.isRoadNode()), str(node.isCentroid()), str(node.isVirtualNode()))
-
-        w.save(name) 
-
-    def writeLinksToShp(self, name):
-        """
-        Export all the links to a shapefile with the given name (without the shp extension)
-        """
-        w = shapefile.Writer(shapefile.POLYLINE) 
-        w.field("ID", "N", 10)
-        w.field("Start", "N", 10)
-        w.field("End", "N", 10)
-
-        w.field("IsRoad", "C", 10) 
-        w.field("IsConn", "C", 10) 
-        w.field("IsVirtual", "C", 10)
-        w.field("Label", "C", 60)
-        w.field("facType", "N", 10)
-        w.field("numLanes", "N", 10)
-        
-        for link in self.iterLinks():
-            if link.isVirtualLink():
-                
-                centerline = ((link._startNode.getX(), link._startNode.getY()),
-                            (link._endNode.getX(), link._endNode.getY()))
-                w.line(parts=[centerline])
-                label       = ""
-                facType     = -1
-                numLanes    = -1
-            else:
-                centerline  = link.getCenterLine()
-                shapepoints = copy.deepcopy(link._shapePoints)
-                shapepoints.insert(0,centerline[0])
-                shapepoints.append(centerline[1])
-                    
-                w.line(parts=[shapepoints])
-                label       = link.getLabel()
-                facType     = link.getFacilityType()
-                numLanes    = link.getNumLanes()
-                
-            w.record(link.getId(), link.getStartNode().getId(), link.getEndNode().getId(),                     
-                     str(link.isRoadLink()), str(link.isConnector()), str(link.isVirtualLink()), label,
-                     facType, numLanes)
-
-        w.save(name)
-
-    def writeMovementsToShp(self, name, planInfo=None):
-        """
-        Export all the movements to a shapefile with the given name
-        """
-        w = shapefile.Writer(shapefile.POLYLINE)
-        w.field("Start", "N", 10)
-        w.field("Middle", "N", 10)
-        w.field("End", "N", 10)
-        w.field("NumLanes", "N", 10)
-        w.field("Capacity", "N", 10)
-        w.field("TurnType", "C", 10)
-
-        if not planInfo and self._planInfo.values():
-            planInfo = self._planInfo.values()[0]
-            
-        for link in self.iterLinks():
-            if link.isVirtualLink():
-                continue
-            for mov in link.iterOutgoingMovements():
-                w.line(parts=[mov.getCenterLine()])
-                w.record(mov.getStartNodeId(), mov.getAtNode().getId(), mov.getEndNodeId(),
-                         mov.getNumLanes(), mov.getProtectedCapacity(planInfo),
-                         mov.getTurnType())
-        w.save(name)
-                
-    def mergeLinks(self, link1, link2):
-        """
-        Merge the two input sequential links. If any of the characteristics of the 
-        two links are different (except their length) the method will throw an 
-        error
-        """
-        if link1.getEndNode() != link2.getStartNode():
-            raise DtaError("Links %d and %d are not sequential and therefore cannot be merged" % (link1.getId(), link2.getId()))
-        if not link1.isRoadLink() or not link2.isRoadLink():
-            raise DtaError("Links %d and %d should both be road links" % (link1.getId(), link2.getId()))
-        
-        if not link1.getEndNode().isShapePoint():
-            raise DtaError("Links %d and %d cannot be merged because node %d is not "
-                           "a shape point" % (link1.getId(), link2.getId(), link1.getEndNode().getId()))
-
-        if not link1.hasSameAttributes(link2):
-            raise DtaError("Links %d and %d cannot be merged because they have different attributes"
-                            % (link1.getId(), link2.getId()))
-            
-        if link1._facilityType != link2._facilityType:
-            raise DtaError("Links %d and %d cannot be merged because the have different facility types"
-                           % (link1.getId(), link2.getId()))
-            
-        if link1._freeflowSpeed != link2._freeflowSpeed:
-            raise DtaError("Links %d and %d cannot be merged because the have different free flow speeds"
-                           % (link1.getId(), link2.getId()))            
-        
-        if link1._effectiveLengthFactor != link2._effectiveLengthFactor:
-            raise DtaError("Links %d and %d cannot be merged because the have different effective "
-                           "lenth factors" % (link1.getId(), link2.getId()))
-                           
-        
-        if link1._responseTimeFactor != link2._responseTimeFactor:
-            raise DtaError("Links %d and %d cannot be merged because the have different response "
-                           "time factors" % (link1.getId(), link2.getId()))            
-        
-        if link1._numLanes != link2._numLanes:
-            raise DtaError("Links %d and %d cannot be merged because the have different number "
-                           "of lanes" % (link1.getId(), link2.getId()))                        
-
-        if link1._roundAbout != link2._roundAbout:
-            raise DtaError("Links %d and %d cannot be merged because the have different round about "
-                           "classification" % (link1.getId(), link2.getId()))                                    
-
-        if link1._level != link2._level:
-            raise DtaError("Links %d and %d cannot be merged because they belong to different levels "
-                           % (link1.getId(), link2.getId())) 
-
-        label = ""
-        if link1._label:
-            label = link1._label 
-        elif link2._label:
-            label = link2._label
-
-        newLink = RoadLink(self._maxLinkId + 1,
-                           link1.getStartNode(), 
-                           link2.getEndNode(), 
-                            None,
-                            link1._facilityType,
-                            link1.getLength() + link2.getLength(), 
-                            link1._freeflowSpeed,
-                            link1._effectiveLengthFactor,
-                            link1._responseTimeFactor,
-                            link1._numLanes,
-                            link1._roundAbout,
-                            link1._level, 
-                            label,
-                            self._maxLinkId + 1)
-        
-        self.addLink(newLink)
-
-        
-        for inMov in link1.iterIncomingMovements():
-                
-            newMovement = Movement(link1.getStartNode(),
-                                   inMov.getIncomingLink(),
-                                   newLink,
-                                   inMov._freeflowSpeed,
-                                   inMov._permission,
-                                   inMov._numLanes,
-                                   inMov._incomingLane,
-                                   inMov._outgoingLane,
-                                   inMov._followupTime)
-
-
-            inMov.getIncomingLink().addOutgoingMovement(newMovement)
-
-        for outMov in link2.iterOutgoingMovements():
-
-            newMovement = Movement(link2.getEndNode(),
-                                   newLink,
-                                   outMov.getOutgoingLink(),
-                                   outMov._freeflowSpeed,
-                                   outMov._permission,
-                                   outMov._numLanes,
-                                   outMov._incomingLane,
-                                   outMov._outgoingLane,
-                                   outMov._followupTime)
-
-            newLink.addOutgoingMovement(newMovement)
-
-        
-        self.removeLink(link1)
-        self.removeLink(link2)
-        if link1.getEndNode().getCardinality() == (0,0):
-            self.removeNode(link1.getEndNode()) 
-            
-    def readLinkShape(self, linkShapefile, startNodeIdField, endNodeIdField, skipEvalStr=None):
-        """
-        Uses the given *linkShapefile* to add shape points to the network, in order to more accurately
-        represent the geometry of the roads.  For curvey or winding roads, this will help reduce errors in understanding
-        intersections because of the angles involved.
-        
-        *startNodeIdField* and *endNodeIdField* are the column headers (so they're strings)
-        of the start node and end node IDs within the *linkShapefile*.
-        
-        Optional argument *skipEvalStr* will be eval()ed by python, and if the expression returns True,
-        the row will be skipped.  For example, to skip a specific couple of entries, the caller could pass
-        ``"OBJECTID in [5234,2798]"``.
-
-        If a link with the same (node1,node2) pair is specified more than once in the shapefile, only the first one
-        will be used.
-        
-        Does this in two passes; in the first pass, the (a,b) from the shapefile is looked up in the network, and used
-        to add shape points.  In the second pass, the (b,a) from the shapefile is looked up in the network, and used
-        to add shape points **if that link has not already been updated from the first pass**.
-        
-        .. todo:: Dynameq warns/throws away shape points when there is only one, which makes me think the start or end
-                  node should be included too.  However, if we include either the first or the last shape point below,
-                  everything goes crazy.  I'm not sure why?
-        """ 
-
-        sf      = shapefile.Reader(linkShapefile)
-        shapes  = sf.shapes()
-        records = sf.records()
-        
-        links_found         = 0
-        shapepoints_added   = 0
-
-        fields = [field[0] for field in sf.fields]
-        
-        # if the first field is the 'DeletionFlag' -- remove
-        if fields[0] == 'DeletionFlag':
-            fields.pop(0)
-            
-        # If a link with the same (node1,node2) pair is specified more than 
-        # once in the shapefile, only the first one will be used.
-        links_done = {}
-        
-        # two passes - regular and reverse
-        for direction in ["regular","reverse"]:
-            
-            for shape, recordValues in izip(shapes, records):
-
-                assert(len(fields)==len(recordValues))
-                
-                localsdict  = dict(zip(fields, recordValues))
-                
-                # check if we're instructed to skip this one
-                if skipEvalStr and eval(skipEvalStr, globals(), localsdict): continue
-                
-                if direction == "regular":
-                    startNodeId = int(localsdict[startNodeIdField])
-                    endNodeId   = int(localsdict[endNodeIdField])
-                else:
-                    startNodeId = int(localsdict[endNodeIdField])
-                    endNodeId   = int(localsdict[startNodeIdField])
-                        
-                # DtaLogger.debug("shape %d %d" % (startNodeId, endNodeId))
-                
-                if (startNodeId, endNodeId) in links_done: continue 
-                    
-                if self.hasLinkForNodeIdPair(startNodeId, endNodeId):
-                    link = self.getLinkForNodeIdPair(startNodeId, endNodeId)
-                    links_found += 1
-                    
-                    # just a straight line - no shape points necessary
-                    if len(shape.points) == 2: continue
-                    
-                    # Dynameq throws away a single, see todo above
-                    if len(shape.points) == 3: continue
-                    
-                    # don't include the first and last, they're already there
-                    link._shapePoints = shape.points[1:-1]
-                    if direction == "reverse": link._shapePoints.reverse()
-                    shapepoints_added += len(shape.points)-2
-                    
-                    links_done[(startNodeId, endNodeId)] = True
-
-        DtaLogger.info("Read %d shape points for %d links from %s" % (shapepoints_added, links_found, linkShapefile))            
-                
-    def removeShapePoints(self):
-        """
-        Remove shape points from the network
-        
-        .. todo:: These are not the same "shape points" as the :py:class:`RoadLink._shapePoints`.  Define what these
-                  are (call them something else if they're not the same).  Also, why wouldn't we convert them to
-                  the other kind? 
-        """
-        for node in [node for node in self.iterRoadNodes()]:
-            if node.isShapePoint():
-                if node.getCardinality() == (2,2):
-
-                    pair1 = None
-                    pair2 = None
-                    linki1 = node._incomingLinks[0]
-                    linki2 = node._incomingLinks[1]
-                    linko1 = node._outgoingLinks[0]
-                    linko2 = node._outgoingLinks[1] 
-
-                    if abs(linki1.getReferenceAngleInDegrees() - linko1.getReferenceAngleInDegrees()) < 10:
-                           pair1 = (linki1, linko1)
-                           if abs(linki2.getReferenceAngleInDegrees() - linko2.getReferenceAngleInDegrees()) < 10:
-                               pair2 = (linki2, linko2)
-                               
-                    elif abs(linki1.getReferenceAngleInDegrees() - linko2.getReferenceAngleInDegrees()) < 10:
-                           pair1 = (linki1, linko2)
-                           if abs(linki2.getReferenceAngleInDegrees() - linko1.getReferenceAngleInDegrees()) < 10:
-                               pair2 = (linki2, linko1)                    
-                    else:
-                        continue 
-                    if pair1 and pair1[0].hasSameAttributes(pair1[1]):                        
-                        self.mergeLinks(*pair1) 
-                        DtaLogger.info("Merged links  %8d and %8d" % (pair1[0].getId(), pair1[1].getId()))
-                    if pair2 and pair2[0].hasSameAttributes(pair2[1]):
-                        self.mergeLinks(*pair2) 
-                        DtaLogger.info("Merged links  %8d and %8d" % (pair2[0].getId(), pair2[1].getId()))
-                                                        
-                elif node.getCardinality() == (1,1):                    
-                        
-                    link1 = node._incomingLinks[0]
-                    link2 = node._outgoingLinks[0]
-                    if abs(link1.getReferenceAngleInDegrees() - link2.getReferenceAngleInDegrees()) < 10:
-                        if link1.hasSameAttributes(link2):
-                            self.mergeLinks(link1, link2) 
-                            DtaLogger.info("Merged links  %8d and %8d" % (link1.getId(), link2.getId()))
-
-    def removeUnconnectedNodes(self):
-        """
-        Removes any nodes that aren't linked to anything (have no adjacent links).
-        
-        This might be useful for networks with too many nodes for the DTA software license.
-        """
-        nodesToRemove = [node for node in self.iterNodes() if node.getNumAdjacentLinks() == 0]
-
-        for node in nodesToRemove:
-            DtaLogger.info("Removing unconnected node %d" % node.getId())                
-            self.removeNode(node)
-     
-
-    def renameLink(self, oldLinkId, newLinkId):
-        """
-        Give the newLinkId to the link with oldLinkId
-        """
-        if self.hasLinkForId(newLinkId):
-            raise DtaError("A link with id %d already exists in the network" % newLinkId)
-        
-        linkToRename = self.getLinkForId(oldLinkId)
-
-        linkToRename._id = newLinkId 
-        del self._linksById[oldLinkId]
-        self._linksById[newLinkId] = linkToRename 
-
-        if newLinkId > self._maxLinkId:
-            self._maxLinkId = newLinkId 
-
-    def renameNode(self, oldNodeId, newNodeId):
-        """
-        Give the node with oldNodeId the new id 
-        """
-        if self.hasNodeForId(newNodeId):
-            raise DtaError("A node with id %d already exists in the network" % newNodeId) 
-        
-        nodeToRename = self.getNodeForId(oldNodeId)
-        if nodeToRename.isCentroid():
-            raise DtaError("Network.renameNode(): cannot rename centroid %d" % newNodeId) 
-
-        nodeToRename._id = newNodeId 
-
-        if self._maxNodeId < newNodeId:
-            self._maxNodeId = newNodeId 
-
-        del self._nodes[oldNodeId] 
-
-        self._nodes[newNodeId] = nodeToRename 
-
-        for oLink in nodeToRename.iterOutgoingLinks():
-            del self._linksByNodeIdPair[oldNodeId, oLink.getEndNode().getId()]
-            self._linksByNodeIdPair[(oLink.getStartNode().getId(), oLink.getEndNode().getId())] = oLink
-
-        for iLink in nodeToRename.iterIncomingLinks():
-            del self._linksByNodeIdPair[iLink.getStartNode().getId(), oldNodeId]
-            self._linksByNodeIdPair[(iLink.getStartNode().getId(), iLink.getEndNode().getId())] = iLink
-
-
-    def getMaxLinkId(self):
-        """
-        Return the max link Id in the network
-        """
-        return self._maxLinkId
-
-    def getMaxNodeId(self):
-        """
-        REturn the max noe id in the network
-        """
-        return self._maxNodeId
-
-    def mergeSecondaryNetwork(self, secondaryNetwork):
-        """
-        This method will create a polygon around the current 
-        (primary network). Every node or link of the secondary network 
-        that is not in the polygon will be copied. 
-        
-        .. todo:: Code review and more detailed documentation.
-        """ 
-        print "\n\n*********************\nStarting network merge" 
-        #primaryPolygon = getConvexHull([(node.getX(), node.getY()) for node in self.iterNodes()])
-        primaryPolygon = getConvexHull([link.getMidPoint() for link in self.iterLinks() if not link.isVirtualLink()])        
-
-        exitConnectors = []
-        entryConnectors = []
-        #the follwoing code will identify external links. Some of those links will be connectors
-        # in the primary network and some of them may be roadway links. You do not need to add 
-        # roadway links
-        for sLink in secondaryNetwork.iterLinks():
-            if not sLink.isRoadLink():
-                continue
-            point1 = (sLink.getStartNode().getX(), sLink.getStartNode().getY())
-            point2 = (sLink.getEndNode().getX(), sLink.getEndNode().getY())
-            if isPointInPolygon(point1, primaryPolygon) and not isPointInPolygon(point2, primaryPolygon):
-                exitConnectors.append(sLink)
-            if not isPointInPolygon(point1, primaryPolygon) and isPointInPolygon(point2, primaryPolygon):
-                entryConnectors.append(sLink)
-
-        print "\nEntryConnectors", [(link.getStartNodeId(), link.getEndNodeId()) for link in entryConnectors]
-        print "\nExit connectors", [(link.getStartNodeId(), link.getEndNodeId()) for link in exitConnectors]
-
-
-
-        #delete all the centroids in the primary polygon
-        sNodesToDelete = []
-        numCentroidsToDelete = 0
-        for sCentroid in secondaryNetwork.iterCentroids():
-            point = (sCentroid.getX(), sCentroid.getY())
-            
-            if isPointInPolygon(point, primaryPolygon):
-                sNodesToDelete.append(sCentroid)
-                numCentroidsToDelete += 1
-                for vNode in sCentroid.iterAdjacentNodes():
-                    sNodesToDelete.append(vNode)
-
-        for sNode in sNodesToDelete:
-            secondaryNetwork.removeNode(sNode)
-            
-        DtaLogger.info("Deleted %d centroids from the secondary network" % numCentroidsToDelete)
-
-        #delete all the nodes and their associated links in the primary region
-        sNodesToDelete = set()
-        for sRoadNode in secondaryNetwork.iterRoadNodes():
-            point = (sRoadNode.getX(), sRoadNode.getY())
-            if isPointInPolygon(point, primaryPolygon):
-                sNodesToDelete.add(sRoadNode)
-
-                #TODO: why do I need this/ 
-                for link in sRoadNode.iterAdjacentLinks():
-                    if link.isConnector():
-                        sNodesToDelete.add(link.getOtherEnd(sRoadNode))
-        
-        for sNode in sNodesToDelete:
-            secondaryNetwork.removeNode(sNode)
-
-        DtaLogger.info("Deleted %d roadNodes from the secondary network" % len(sNodesToDelete))            
-        
-        #rename all the nodes in the secondary network that conflict with primary nodes
-        for sNode in secondaryNetwork.iterNodes():
-            if self.hasNodeForId(sNode.getId()):
-                secondaryNetwork.renameNode(sNode.getId(), max(secondaryNetwork.getMaxNodeId() + 1, self.getMaxNodeId() + 1))
-                
-        #rename all the links in the secondary network that conflict with primary links
-        for sLink in secondaryNetwork.iterLinks():
-            if self.hasLinkForId(sLink.getId()):
-                secondaryNetwork.renameLink(sLink.getId(), max(secondaryNetwork.getMaxLinkId() + 1, self.getMaxLinkId() + 1))
-
-        #identify external centroids
-        externalCentroids = {}
-        for centroid in self.iterCentroids():
-            point = (centroid.getX(), centroid.getY())
-            if not isPointInPolygon(point, primaryPolygon):
-                externalCentroids[centroid.getId()] = centroid
-
-        #delete externalCentroids
-        for centroid in externalCentroids.itervalues():
-            for vNode in centroid.iterAdjacentNodes():
-                self.removeNode(vNode)
-            self.removeNode(centroid)
-        
-        self.mergeSecondaryNetworkBasedOnLinkIds(secondaryNetwork)
-    
-
-        #add external links 
-        for sLink in exitConnectors:            
-            if not sLink.isRoadLink():
-                continue
-
-
-            pNode1, dist = getClosestNode(self, sLink.getStartNode())
-            if dist > 10:
-                continue 
-            pNode2, dist = getClosestNode(self, sLink.getEndNode())
-            if dist > 10:
-                continue 
-            print "Adding exit connector", pNode1.getId(), pNode2.getId() 
-
-            pLink = copy.copy(sLink)
-
-            if self.hasLinkForId(pLink.getId()):
-                pLink._id = self.getMaxLinkId() + 1
-
-            pLink._startNode = pNode1
-            pLink._endNode = pNode2
-        
-            pLink._outgoingMovements = []
-            pLink._incomingMovements = [] 
-            
-            if not self.hasLinkForNodeIdPair(pLink.getStartNodeId(), pLink.getEndNodeId()):
-                self.addLink(pLink) 
-                
-        for sLink in entryConnectors:
-
-            if not sLink.isRoadLink():
-                continue
-            
-            pNode1, dist = getClosestNode(self, sLink.getStartNode())
-            if dist > 50:
-                continue 
-            pNode2, dist = getClosestNode(self, sLink.getEndNode())
-            if dist > 50:
-                continue 
-            
-            print "Adding entry connector", pNode1.getId(), pNode2.getId() 
-
-            pLink = copy.copy(sLink)
-            pLink._startNode = pNode1
-            pLink._endNode = pNode2
-
-            if self.hasLinkForId(pLink.getId()):
-                pLink._id = self.getMaxLinkId() + 1
-
-            pLink._outgoingMovements = []
-            pLink._incomingMovements = [] 
-
-            if not self.hasLinkForNodeIdPair(pLink.getStartNodeId(), pLink.getEndNodeId()):                   
-                self.addLink(pLink)
-
-    def getNodeType(self):
-        """
-        Return a unique integer representing the node type.
-        
-        .. todo:: What is this for?
-        """
-        return self._nodeType
-
-    def getLinkType(self):
-        """
-        Return a unique integer representing the link type
-        
-        .. todo:: What is this for?
-        """
-        return self._linkType 
-    
-
-                
+__copyright__   = "Copyright 2011 SFCTA"
+__license__     = """
+    This file is part of DTA.
+
+    DTA is free software: you can redistribute it and/or modify
+    it under the terms of the GNU General Public License as published by
+    the Free Software Foundation, either version 3 of the License, or
+    (at your option) any later version.
+
+    DTA is distributed in the hope that it will be useful,
+    but WITHOUT ANY WARRANTY; without even the implied warranty of
+    MERCHANTABILITY or FITNESS FOR A PARTICULAR PURPOSE.  See the
+    GNU General Public License for more details.
+
+    You should have received a copy of the GNU General Public License
+    along with DTA.  If not, see <http://www.gnu.org/licenses/>.
+"""
+import pdb 
+import copy
+import random
+
+import shapefile 
+
+from .Centroid import Centroid
+from .Connector import Connector
+from .DtaError import DtaError
+from .Link import Link
+from .RoadLink import RoadLink
+from .Logger import DtaLogger
+from .Node import Node
+from .RoadNode import RoadNode
+from .TimePlan import PlanCollectionInfo
+from .Scenario import Scenario
+from .VirtualLink import VirtualLink
+from .VirtualNode import VirtualNode
+from .VehicleType import VehicleType
+from .VehicleClassGroup import VehicleClassGroup
+from .Movement import Movement
+from .Algorithms import *
+from .Utils import Time 
+
+class Network(object):
+    """
+    Base class that represents a DTA Network.  Networks exist on a continuum between
+    macro- and micro-simulation, and this network is meant to represent something
+    "typical" for a mesosimulation.  Something to be aware of in case it becomes too complicated.
+    
+    Subclasses will be used to represent networks for different frameworks (Dynameq, Cube, etc)
+    so this class should have no code to deal with any particular file formats.
+    
+    """
+    
+    def __init__(self, scenario):
+        """
+        Constructor.  Initializes to an empty network, stores reference to given
+        scenario (a :py:class:`Scenario` instance).
+        """
+        if (not VehicleType.LENGTH_UNITS) or (not Node.COORDINATE_UNITS) or not (RoadLink.LENGTH_UNITS):
+            raise DtaError("Network __init__ failed; Please set VehicleType.LENGTH_UNITS, Node.COORDINATE_UNITS and RoadLink.LENGTH_UNITS.")
+        
+        #: node id -> node; these can be instances of :py:class:`RoadNode` :py:class:`VirtualNode` or
+        #: :py:class:`Centroid`
+        self._nodes         = {}
+        #: link id -> :py:class:`Link` (these are :py:class:`RoadLink`s and :py:class:`Connector`s)
+        self._linksById     = {}
+        #: (nodeA id, nodeB id) -> :py:class:`Link` (these are :py:class:`RoadLink`s and :py:class:`Connector`s)
+        self._linksByNodeIdPair = {}
+        
+        #: maximum link id
+        self._maxLinkId     = 0
+        #: maximum node id
+        self._maxNodeId     = 0
+        
+        #: the relevant :py:class:`Scenario` instance
+        if not isinstance(scenario, Scenario):
+            raise DtaError("Network __init__ received invalid scenario %s (not Scenario instance)" %
+                           str(scenario))
+            
+        self._scenario = scenario
+        self._planInfo = {}
+        
+        self._nodeType = random.randint(0, 100000)
+        self._linkType = random.randint(0, 100000)
+        
+    def __del__(self):
+        pass
+    
+    def deepcopy(self, originNetwork):
+        """
+        Copies the contents of the originNetwork by creating copies of all its 
+        constituent elements into self (Nodes and Links and Movements, 
+        not the scenario). If the originNetwork contains an element 
+        with an already existing id this method will throw an exception. 
+        """
+        self._maxLinkId = originNetwork._maxLinkId
+        self._maxNodeId = originNetwork._maxNodeId
+        
+        for node in originNetwork.iterNodes():            
+            cNode = copy.copy(node) 
+            cNode._incomingLinks = []
+            cNode._outgoingLinks = []
+            self.addNode(cNode)
+
+        for link in originNetwork.iterLinks():
+            cLink = copy.copy(link)
+            cLink._startNode = self.getNodeForId(link._startNode.getId())
+            cLink._endNode = self.getNodeForId(link._endNode.getId())
+            if isinstance(link, RoadLink):                
+                cLink._outgoingMovements = []
+                cLink._incomingMovements = [] 
+            self.addLink(cLink) 
+
+        for link in originNetwork.iterLinks():
+            if isinstance(link, RoadLink):                
+                for mov in link.iterOutgoingMovements():
+                    cLink = self.getLinkForId(link.getId())
+                    cMov = copy.copy(mov)
+                    cMov._node = self.getNodeForId(mov._node.getId())
+                    cMov._incomingLink = self.getLinkForId(mov._incomingLink.getId())
+                    cMov._outgoingLink = self.getLinkForId(mov._outgoingLink.getId())
+
+                    cLink.addOutgoingMovement(cMov)
+
+    def addPlanCollectionInfo(self, startTime, endTime, name, description):
+        """
+        startTime :py:class:`Utils.Time` instance 
+        endTime :py:class:`Utils.Time` instance 
+
+        name: a string that identifies the plan collection
+        description: a string that gives more infromation about the plan collection        
+        """
+        if not (isinstance(startTime, Time) and isinstance(startTime, Time)):
+            raise DtaError("Start time and End Time should be instances of `Utils.Time` objects") 
+        
+        if self.hasPlanCollectionInfo(startTime, endTime):
+            raise DtaError("The network already has a plan collection info from %d to %d"
+                           % (startTime, endTime))
+        planInfo = PlanCollectionInfo(startTime, endTime, name, description)   
+        self._planInfo[startTime, endTime] = planInfo
+        return planInfo
+
+    def hasPlanCollectionInfo(self, startTime, endTime):
+        """
+        Return True if the network has a time plan connection for the given
+        start and end times
+        startTime :py:class:`Utils.Time` instance 
+        endTime :py:class:`Utils.Time` instance         
+        """
+        if not (isinstance(startTime, Time) and isinstance(startTime, Time)):
+            raise DtaError("Start time and End Time should be instances of `Utils.Time` objects") 
+        
+        return True if (startTime, endTime) in self._planInfo else False
+
+    def getPlanCollectionInfo(self, startTime, endTime):
+        """
+        Return the plan collection info for the given input times
+        startTime :py:class:`Utils.Time` instance 
+        endTime :py:class:`Utils.Time` instance                 
+        """
+        if not (isinstance(startTime, Time) and isinstance(startTime, Time)):
+            raise DtaError("Start time and End Time should be instances of `Utils.Time` objects") 
+        
+        if self.hasPlanCollectionInfo(startTime, endTime):
+            return self._planInfo[startTime, endTime]
+        else:
+            raise DtaError("The network does not have a plan collection from %d to %d"
+                           % (startTime, endTime))
+
+    def iterPlanCollectionInfo(self):
+        """
+        Return an iterator to the planInfo objects
+        """
+        for sTime, eTime in sorted(self._planInfo.keys()):
+            yield self.getPlanCollectionInfo(sTime, eTime)
+
+        #return iter(sorted(self._planInfo.values(), key=lambda pi:pi._startTime))
+                        
+    def addNode(self, newNode):
+        """
+        Verifies that *newNode* is a :py:class:`RoadNode`, :py:class:`VirtualNode` or :py:class:`Centroid`
+        and that the id is not already used; stores it.
+        """
+        if (not isinstance(newNode, RoadNode) and 
+            not isinstance(newNode, VirtualNode) and 
+            not isinstance(newNode, Centroid)):
+            raise DtaError("Network.addNode called on non-RoadNode/VirtualNode/Centroid: %s" % str(newNode))
+
+        if newNode.getId() in self._nodes:
+            raise DtaError("Network.addNode called on node with id %d already in the network (for a node)" % newNode.getId())
+
+        self._nodes[newNode.getId()] = newNode
+        
+        if newNode.getId() > self._maxNodeId: self._maxNodeId = newNode.getId()
+
+    def getNumNodes(self):
+        """
+        Returns the number of nodes in the network
+        """
+        return len(self._nodes)
+
+    def getNumRoadNodes(self):
+        """
+        Returns the number of roadnodes in the network
+        """
+        return sum(1 for node in self.iterNodes() if isinstance(node, RoadNode))
+
+    def getNumCentroids(self):
+        """
+        Returns the number of centroids in the network
+        """
+        return sum(1 for node in self.iterNodes() if isinstance(node, Centroid))
+
+    def getNumVirtualNodes(self):
+        """
+        Returns the number of virtual nodes in the network
+        """
+        return sum(1 for node in self.iterNodes() if isinstance(node, VirtualNode))
+        
+    def getNumLinks(self):
+        """
+        Returns the number of links in the network
+        """
+        return len(self._linksById)
+
+    def getNodeForId(self, nodeId):
+        """
+        Accessor for node given the *nodeId*.
+        Raises :py:class:`DtaError` if not found.
+        """
+        if nodeId in self._nodes:
+            return self._nodes[nodeId]
+        
+        raise DtaError("Network getNodeForId: none found for id %d" % nodeId)
+    
+    def addAllMovements(self, vehicleClassGroup, includeUTurns=False):
+        """
+        For each :py:class:`RoadNode` and each :py:class:`VirtualNode`, 
+        makes a movement for the given *vehicleClassGroup* (a :py:class:`VehicleClassGroup` instance)
+        from each incoming link to each outgoing link 
+        (not including :py:class:`VirtualLink` instances).
+        
+        If *includeUTurns*, includes U-Turn movements for each link as well, otherwise omits these.
+        
+        """
+        
+        movements_added = 0
+        
+        for node in self.iterNodes():
+            if node.isCentroid(): continue
+            
+            for incomingLink in node.iterIncomingLinks():
+
+                if incomingLink.isVirtualLink(): continue
+                
+                for outgoingLink in node.iterOutgoingLinks():
+                    if outgoingLink.isVirtualLink(): continue
+                
+                    #it already exists
+                    if incomingLink.hasOutgoingMovement(outgoingLink.getEndNodeId()): continue
+                
+                    mov = Movement.simpleMovementFactory(incomingLink, outgoingLink, vehicleClassGroup)
+                
+                    # if it's a U-Turn and we don't want it, set the movement to prohibited
+                    if mov.isUTurn() and not includeUTurns:
+                        mov.prohibitAllVehicleClassGroups()
+                
+                    incomingLink.addOutgoingMovement(mov)
+                    movements_added += 1
+        
+        DtaLogger.info("addAllMovements() added %d movements" % movements_added)
+        
+    def addLink(self, newLink):
+        """
+        Verifies that:
+        
+         * the *newLink* is a Link
+         * that the id is not already used
+         * the nodepair is not already used
+         
+        Stores it.
+        
+        """ 
+
+        if not isinstance(newLink, Link):
+            raise DtaError("Network.addLink called on a non-Link: %s" % str(newLink))
+
+        if newLink.getId() in self._linksById:
+            raise DtaError("Link with id %s already exists in the network" % newLink.getId())
+        if (newLink.getStartNode().getId(), newLink.getEndNode().getId()) in self._linksByNodeIdPair:
+            raise DtaError("Link for nodes (%d,%d) already exists in the network" % 
+                           (newLink.getStartNode().getId(), newLink.getEndNode().getId()))
+        
+        self._linksById[newLink.getId()] = newLink
+        self._linksByNodeIdPair[(newLink.getStartNode().getId(), newLink.getEndNode().getId())] = newLink
+        
+        if newLink.getId() > self._maxLinkId:
+            self._maxLinkId = newLink.getId()
+        
+        newLink.getStartNode()._addOutgoingLink(newLink)
+        newLink.getEndNode()._addIncomingLink(newLink)
+
+    
+    def getLinkForId(self, linkId):
+        """
+        Accessor for link given the *linkId*.
+        Raises :py:class:`DtaError` if not found.
+        """
+        if linkId in self._linksById:
+            return self._linksById[linkId]
+        
+        raise DtaError("Network getLinkForId: none found for id %d" % linkId)
+    
+    def getLinkForNodeIdPair(self, nodeAId, nodeBId):
+        """
+        Accessor for the link given the link nodes.
+        Raises :py:class:`DtaError` if not found.        
+        """
+        if (nodeAId,nodeBId) in self._linksByNodeIdPair:
+            return self._linksByNodeIdPair[(nodeAId,nodeBId)]
+        
+        raise DtaError("Network getLinkForNodeIdPair: none found for (%d,%d)" % (nodeAId,nodeBId))
+    
+    def addMovement(self, newMovement):
+        """
+        Adds the movement by adding it to the movement's incomingLink
+        """
+        newMovement.getIncomingLink().addOutgoingMovement(newMovement)
+        
+    def _switchConnectorNode(self, connector, switchStart, newNode):
+        """
+        Helper function for insertVirtualNodeBetweenCentroidsAndRoadNodes().
+         * *switchStart* is a boolean
+         * *newNode* is the new node to use
+        """
+        if switchStart:
+            oldStartNode = connector.getStartNode()
+            
+            # the connector should go from the newNode
+            connector.setStartNode(newNode)
+                
+            # fix _linksByNodeIdPair
+            del self._linksByNodeIdPair[(oldStartNode.getId(), connector.getEndNode().getId())]
+            self._linksByNodeIdPair[(newNode.getId(), connector.getEndNode().getId())] = connector
+            
+        else:
+            oldEndNode = connector.getEndNode()
+            
+            # the connector should go from the newNode
+            connector.setEndNode(newNode)
+                
+            # fix _linksByNodeIdPair
+            del self._linksByNodeIdPair[(connector.getStartNode().getId(), oldEndNode.getId())]
+            self._linksByNodeIdPair[(connector.getStartNode().getId(), newNode.getId())] = connector
+
+    def removeCentroidConnectorsFromIntersections(self, splitReverseLinks=False):
+        """
+        Remove centroid connectors from intersections and attach them to midblock locations.
+        If there is not a node defining a midblock location the algorithm will split the 
+        relevant links (in both directions) and attach the connector to the newly 
+        created node.
+        
+        Before:
+        
+        .. image:: /images/removeCentroidConnectors1.png
+           :height: 300px
+        
+        After:
+        
+        .. image:: /images/removeCentroidConnectors2.png
+           :height: 300px
+                
+        """
+
+        allRoadNodes = [node for node in self.iterNodes() if isinstance(node, RoadNode)]
+        for node in allRoadNodes: 
+
+            if not node.hasConnector():
+                continue 
+            
+            if node.isJunction(countRoadNodesOnly=True):
+                continue
+            
+            connectors = [link for link in node.iterAdjacentLinks() if isinstance(link, Connector)]
+                        
+            for con in connectors:
+                try:
+                    self.removeCentroidConnectorFromIntersection(node, con, splitReverseLink=splitReverseLinks) 
+                    #DtaLogger.info("Removed centroid connectors from intersection %d" % node.getId())
+                except DtaError, e:
+                    DtaLogger.error("removeCentroidConnectorsFromIntersections(node=%d, con=%d) errored: %s" % 
+                                    (node.getId(), con.getId(), str(e)))
+
+
+        self._removeDuplicateConnectors()
+
+        #fix the number of lanes on the new connectors
+        for node in self.iterNodes():
+
+            if not node.isRoadNode():
+                continue 
+            if not node.hasConnector():
+                continue 
+            if node.isIntersection():                
+                for link in node.iterAdjacentLinks():
+                    if link.isConnector():
+                        link.setNumLanes(1) 
+
+            #remove the connector to connector movements
+            movementsToDelete = []
+            
+            for ilink in node.iterIncomingLinks():                
+                for olink in node.iterOutgoingLinks():
+                    if ilink.isConnector() and olink.isConnector():
+                        if ilink.hasOutgoingMovement(olink.getEndNodeId()):
+                            mov = ilink.getOutgoingMovement(olink.getEndNodeId())
+                            ilink.prohibitOutgoingMovement(mov)
+                            #ilink.removeOutgoingMovement(mov)
+                        else:
+                            prohibitedMovement = Movement.simpleMovementFactory(ilink, olink,
+                                 self.getScenario().getVehicleClassGroup(VehicleClassGroup.CLASSDEFINITION_PROHIBITED))
+                            ilink.addOutgoingMovement(prohibitedMovement) 
+                    else:
+                        if not ilink.hasOutgoingMovement(olink.getEndNode().getId()):
+                            
+                            allowedMovement = Movement.simpleMovementFactory(ilink, olink,
+                               self.getScenario().getVehicleClassGroup(VehicleClassGroup.CLASSDEFINITION_ALL))
+                            ilink.addOutgoingMovement(allowedMovement)
+                            
+            for mov in node.iterMovements():
+                if not mov.isThruTurn():
+                    continue
+                    
+                if mov.getIncomingLink().isConnector() and mov.getOutgoingLink().isRoadLink():
+                    mov.getIncomingLink().setNumLanes(mov.getOutgoingLink().getNumLanes())
+                
+                if mov.getIncomingLink().isRoadLink() and mov.getOutgoingLink().isConnector():
+                    mov.getOutgoingLink().setNumLanes(mov.getIncomingLink().getNumLanes())
+                            
+
+                    
+    def removeCentroidConnectorFromIntersection(self, roadNode, connector, splitReverseLink=False):
+        """
+        Remove the input connector for an intersection and attach it to a midblock 
+        location. If a midblock location does does not exist a RoadLink close
+        to the connector is split in half and the connector is attached to the new 
+        midblock location
+        
+        .. todo:: I would like more detail about this.  How are movements handled for VehicleClassGroups?
+                  Also, rename to "moveConnectorsFromIntersectionsToMidblocks"; this sounds like a delete operation.
+        """
+        if not isinstance(roadNode, RoadNode):
+            raise DtaError("Input Node %d is not a RoadNode" % roadNode.getId())
+        if not isinstance(connector, Connector):
+            raise DtaError("Input Link %s is not a Connector" % connector.getId())
+        
+        if not roadNode.hasConnector():
+            raise DtaError("RoadNode %d does not have a connector attached to it"
+                           % roadNode.getId())
+
+        centroid = connector.getCentroid()
+        candidateLinks = roadNode.getCandidateLinksForSplitting(connector)
+
+        nodeToAttachConnector = None
+
+        if len(candidateLinks) >= 2: 
+
+            cNode1 = candidateLinks[0].getOtherEnd(roadNode)
+            cNode2 = candidateLinks[1].getOtherEnd(roadNode)
+            
+            #if cNode1.isShapePoint(countRoadNodesOnly=True) and not centroid.isConnectedToRoadNode(cNode1):
+            if cNode1.isShapePoint(countRoadNodesOnly=True):
+                nodeToAttachConnector = candidateLinks[0].getOtherEnd(roadNode)
+            elif cNode2.isShapePoint(countRoadNodesOnly=True):#  and not centroid.isConnectedToRoadNode(cNode2):            
+                nodeToAttachConnector = candidateLinks[1].getOtherEnd(roadNode)
+            else:                    
+                nodeToAttachConnector = self.splitLink(candidateLinks[0], splitReverseLink=splitReverseLink)
+
+        elif len(candidateLinks) == 1:
+            
+            cNode = candidateLinks[0].getOtherEnd(roadNode)            
+            if cNode.isShapePoint(countRoadNodesOnly=True):# and not centroid.isConnectedToRoadNode(cNode):
+                nodeToAttachConnector = candidateLinks[0].getOtherEnd(roadNode) 
+            else:
+                nodeToAttachConnector = self.splitLink(candidateLinks[0], splitReverseLink=splitReverseLink) 
+        else:
+            raise DtaError("Centroid connector(s) were not removed from intersection %d" % roadNode.getId())
+                    
+        if connector.startIsRoadNode():
+            virtualNode = connector.getEndNode() 
+
+            newConnector = Connector(connector.getId(),
+                                     nodeToAttachConnector,
+                                     virtualNode,
+                                     None,
+                                     -1,  # don't assign a length
+                                     connector._freeflowSpeed,
+                                     connector._effectiveLengthFactor,
+                                     connector._responseTimeFactor,
+                                     connector._numLanes,
+                                     connector._roundAbout,
+                                     connector._level, 
+                                     connector._label, connector.getId())
+
+            self.removeLink(connector)
+            self.addLink(newConnector)
+            #TODO: do the movements
+            return newConnector 
+        else:
+            virtualNode = connector.getStartNode() 
+
+            newConnector = Connector(connector.getId(),
+                                     virtualNode,
+                                     nodeToAttachConnector,
+                                     None,
+                                     -1, # don't assign a length 
+                                     connector._freeflowSpeed,
+                                     connector._effectiveLengthFactor,
+                                     connector._responseTimeFactor,
+                                     connector._numLanes,
+                                     connector._roundAbout,
+                                     connector._level, 
+                                     connector._label, connector.getId())
+
+            self.removeLink(connector)
+            self.addLink(newConnector)
+            #TODO: do the movements 
+            return newConnector 
+
+
+    def insertVirtualNodeBetweenCentroidsAndRoadNodes(self, startVirtualNodeId=None, startVirtualLinkId=None,
+        distanceFromCentroid=0):
+        """
+        In some situations (for example, for a Dynameq netork), there need to be intermediate nodes between
+        :py:class:`Centroid` nodes and :py:class:`RoadNode` objects.
+        
+        .. image:: /images/addVirtualNode_before_after.png
+           :height: 300px
+
+        If defined, the virtual nodes that will be added will begin from *startVirtualNodeId* and the
+        virtual links from *startVirtualLinkId*.  The new virtual node will be placed along the connector
+        link a distance away from the centroid specified by *distanceFromCentroid* (in :py:attr:`Node.COORDINATE_UNITS`),
+        so it will be in the same location if that argument is specified as zero.
+        """
+        
+        allLinkNodeIDPairs = self._linksByNodeIdPair.keys()
+        modifiedConnectorCount = 0
+
+        if startVirtualNodeId:
+            if startVirtualNodeId < self._maxNodeId:
+                raise DtaError("The startVirtualNodeId %d cannot be less than equal to the current max node id %d" %
+                               (startVirtualNodeId, self._maxNodeId))                                
+            self._maxNodeId = startVirtualNodeId 
+        if startVirtualLinkId:
+            if startVirtualLinkId < self._maxLinkId:
+                raise DtaError("The startVirtualLinkId %d cannot be less than equal to hte current max link id %d" %
+                               (startVirtualLinkId, self._maxLinkId))
+            self._maxLinkId = startVirtualLinkId 
+        
+        
+        for idPair in allLinkNodeIDPairs:
+            # if we already took care of it when we did the reverse, it's not here anymore
+            if idPair not in self._linksByNodeIdPair: continue
+            
+            connector = self._linksByNodeIdPair[idPair]
+            
+            # only look at connectors
+            if not isinstance(connector, Connector): continue
+            
+            # if they connect a centroid directly to a road node
+            startNode = connector.getStartNode()
+            endNode   = connector.getEndNode()
+            
+            # Centroid => RoadNode
+            if isinstance(startNode, Centroid) and connector.endIsRoadNode():
+                #DtaLogger.debug("Inserting virtualNode in Centroid(%6d) => RoadNode(%6d)" % (startNode.getId(), endNode.getId()))
+
+                try:
+                    (newX,newY) = connector.coordinatesAlongLink(fromStart=True, distance=distanceFromCentroid)
+                except DtaError, e:
+                    (newX,newY) = (startNode.getX(), startNode.getY())
+                    
+                newNode = VirtualNode(id=self._maxNodeId + 1, x=newX, y=newY)
+                self.addNode(newNode)
+
+                DtaLogger.debug("Network.insertVirtualNodeBetweenCentroidsAndRoadNodes() added virtual node %d between Centroid %d and RoadNode %d" %
+                                (newNode.getId(), startNode.getId(), endNode.getId()))
+
+                
+                # switch the node out
+                self._switchConnectorNode(connector, switchStart=True, newNode=newNode)
+                
+                newConnector = None
+
+                # add the virtualLink
+                self.addLink(VirtualLink(id=self._maxLinkId + 1, startNode=startNode, endNode=newNode, label=None))
+                    
+                # tally
+                modifiedConnectorCount += 1
+                
+                # do it for the reverse
+                if (endNode.getId(),startNode.getId()) in self._linksByNodeIdPair:
+                    reverseConnector = self._linksByNodeIdPair[(endNode.getId(),startNode.getId())]
+                    # switch the node out
+                    self._switchConnectorNode(reverseConnector, switchStart=False, newNode=newNode)
+                    # add the virtualLink
+                    self.addLink(VirtualLink(id=self._maxLinkId + 1, startNode=newNode, endNode=startNode, label=None))
+                    # tally
+                    modifiedConnectorCount += 1
+
+            
+            # RoadNode => Centroid               
+            elif connector.startIsRoadNode() and isinstance(endNode, Centroid):
+                #DtaLogger.debug("Inserting virtualNode in RoadNode(%6d) => Centroid(%6d)" % (startNode.getId(), endNode.getId()))
+
+                try:
+                    (newX,newY) = connector.coordinatesAlongLink(fromStart=False, distance=distanceFromCentroid)
+                except DtaError, e:
+                    (newX,newY) = (startNode.getX(), startNode.getY())                            
+                
+                newNode = VirtualNode(id=self._maxNodeId+1, x=newX, y=newY)
+                self.addNode(newNode)
+
+                DtaLogger.debug("Network.insertVirtualNodeBetweenCentroidsAndRoadNodes() added virtual node %d between RoadNode %d and Centroid %d" %
+                                (newNode.getId(), startNode.getId(), endNode.getId()))
+                
+                # switch the node out
+                self._switchConnectorNode(connector, switchStart=False, newNode=newNode)
+                # add the virtualLink
+                self.addLink(VirtualLink(id=self._maxLinkId + 1, startNode=newNode, endNode=endNode, label=None))
+                # tally
+                modifiedConnectorCount += 1
+                            
+                # do it for the reverse
+                if (endNode.getId(),startNode.getId()) in self._linksByNodeIdPair:
+                    reverseConnector = self._linksByNodeIdPair[(endNode.getId(),startNode.getId())]
+                    # switch the node out
+                    self._switchConnectorNode(reverseConnector, switchStart=True, newNode=newNode)
+                    # add the virtualLink
+                    self.addLink(VirtualLink(id=self._maxLinkId + 1, startNode=endNode, endNode=newNode, label=None))
+                    # tally
+                    modifiedConnectorCount += 1
+
+        
+        DtaLogger.info("Network.insertVirtualNodeBetweenCentroidsAndRoadNodes() modified %d connectors" % modifiedConnectorCount)
+
+
+    def iterNodes(self):
+        """
+        Return an iterator to the node collection
+        """
+        return self._nodes.itervalues()
+
+    def iterCentroids(self):
+        """
+        Return an iterator to the road node collection
+        """
+        for node in self.iterNodes():
+            if node.isCentroid():
+                yield node
+
+    def iterRoadNodes(self):
+        """
+        Return an iterator to the :py:class:`RoadNode` instances in the network.
+        """
+        for node in self.iterNodes():
+            if node.isRoadNode():
+                yield node
+
+    def iterVirtualNodes(self):
+        """
+        Return an iterator to the :py:class:`VirtualNode` instances in the network.
+        """
+        for node in self.iterNodes():
+            if isinstance(node, VirtualNode):
+                yield node
+
+    def iterCentroids(self):
+        """
+        Return an iterator to the :py:class:`Centroid` instances in the network.
+        """
+        for node in self.iterNodes():
+            if isinstance(node, Centroid):
+                yield node
+
+    def iterLinks(self):
+        """
+        Return an iterator to the link collection
+        """
+        return self._linksById.itervalues()
+
+    def iterRoadLinks(self):
+        """
+        Return an iterator for to the :py:class:`RoadLink` instances in the network that are
+        not instances of :py:class:`Connector`.
+        """
+        for link in self.iterLinks():
+            if link.isRoadLink():
+                yield link
+
+    def iterConnectors(self):
+        """
+        Return an iterator to the :py:class:`Connector` instances in the network.
+        """
+        for link in self.iterLinks():
+            if link.isConnector():
+                yield link
+
+    def iterVirtualLinks(self):
+        """
+        Return an iterator to the :py:class:`VirtualLink` instances in the network.
+        """
+        for link in self.iterLinks():
+            if isinstance(link, VirtualLink):
+                yield link
+
+    def hasNodeForId(self, nodeId):
+        """
+        Return True if there is a node with the given id
+        """
+        try:
+            self.getNodeForId(nodeId)
+            return True
+        except DtaError:
+            return False
+            
+    def hasCentroidForId(self, nodeId):
+        """
+        Return True if there is a centroid with the given id
+        """
+        try:
+            node = self.getNodeForId(nodeId)
+            if node.isCentroid():
+                return True
+            return False
+        except DtaError:
+            return False
+    
+    def hasLinkForId(self, linkId):
+        """
+        Return True if a link with the given id exists
+        """
+        try:
+            self.getLinkForId(linkId)
+            return True
+        except DtaError:
+            return False
+
+    def hasLinkForNodeIdPair(self, startNodeId, endNodeId):
+        """
+        Return True if the network has a link with the given node ids 
+        """
+        try:
+            self.getLinkForNodeIdPair(startNodeId, endNodeId)
+            return True
+        except DtaError:
+            return False
+    
+    def findLinksForRoadLabels(self, on_street_label, on_direction,
+                                       from_street_label, to_street_label,
+                                       remove_label_spaces=False):
+        """
+        Attempts to find the link(s) with the given *on_street_label* and *on_direction*
+        from the street matching *from_street_label* to the street matching *to_street_label*.
+        
+        *on_street_label*, *from_street_label* and *to_street_label* are checked against 
+        :py:class:`RoadLink` labels and should be upper-case.  If *remove_label_spaces* is True, then
+        the labels will have their spaces stripped before comparison.
+        
+        *on_direction* is one of :py:attr:`RoadLink.DIR_EB`, :py:attr:`RoadLink.DIR_NB`,
+        :py:attr:`RoadLink.DIR_WB` or :py:attr:`RoadLink.DIR_SB`.
+        
+        Raises a :py:class:`DtaError` on failure, returns a list of :py:class:`RoadLink` instances on success.
+        """
+        # first find candidates for the two intersections in question
+        roadnode_from = []
+        roadnode_to   = []
+            
+        for roadnode_candidate in self.iterRoadNodes():
+            # check the streets match
+            streetnames = roadnode_candidate.getStreetNames(incoming=True, outgoing=True)
+            if remove_label_spaces: streetnames = [s.replace(" ","") for s in streetnames]
+            
+            if on_street_label in streetnames and from_street_label in streetnames:
+                roadnode_from.append(roadnode_candidate)
+            
+            if on_street_label in streetnames and to_street_label in streetnames:
+                roadnode_to.append(roadnode_candidate)
+
+
+        # Did we fail to find an intersection?
+        if len(roadnode_from)==0:
+            raise DtaError("findLinksForRoadLabels: Couldn't find intersection1 with %s and %s in the Network" % 
+                           (on_street_label, from_street_label))
+        
+        if len(roadnode_to)==0:
+            raise DtaError("findLinksForRoadLabels: Couldn't find intersection2 with %s and %s in the Network" % 
+                           (on_street_label, to_street_label))
+        
+        # DtaLogger.debug("from: %s  to: %s" % (str(roadnode_from), str(roadnode_to)))
+        
+        debug_str = ""
+        
+        # try each candidate from node
+        for start_node in roadnode_from:
+            
+            # Walk from the from node
+            curnode = start_node
+            return_links = []
+            
+            while True:
+                
+                # look for the next link
+                outgoing_link = None
+                for olink in curnode.iterOutgoingLinks():                
+                    olabel = olink.getLabel().upper()
+                    if remove_label_spaces: olabel = olabel.replace(" ","")            
+                    
+                    # DtaLogger.debug("olink %s %s" % (olabel, olink.getDirection() if olink.isRoadLink else "nonroad"))
+                    
+                    # for now, require all links have the given direction
+                    if olink.isRoadLink() and olabel==on_street_label and olink.getDirection()==on_direction:
+                        outgoing_link = olink
+                        break
+                    
+                # nothing found - we got stuck
+                if not outgoing_link:
+                    debug_str += "findLinksForRoadLabels: Couldn't find links from %s to %s on %s %s from %d; "% \
+                                 (from_street_label, to_street_label, on_street_label, on_direction, curnode.getId())
+                    break
+                    
+                # found it; -- make sure it's not already in our list (cycle!)
+                if outgoing_link in return_links:
+                    debug_str += "findLinksForRoadLabels: Found cycle when finding links from %s to %s on %s %s; " % \
+                                 (from_street_label, to_street_label, on_street_label, on_direction)
+                    break
+    
+                # add to our list
+                return_links.append(outgoing_link)
+                
+                # we're finished if we got to the end
+                if outgoing_link.getEndNode() in roadnode_to:
+                    return return_links
+                
+                # continue on
+                curnode = outgoing_link.getEndNode()
+            
+            # ok if we've gotten here, then we reached a break and we were unsuccessful
+            # so we'll continue with the next road_node_from
+            # DtaLogger.debug("Failure")
+            
+        # if we've gotten here then all attempts have failed
+        raise DtaError(debug_str)
+                
+    def findMovementForRoadLabels(self, incoming_street_label, incoming_direction, 
+                                            outgoing_street_label, outgoing_direction,
+                                            intersection_street_label=None,
+                                            roadnode_id=None,
+                                            remove_label_spaces=False,
+                                            use_dir_for_movement=True):
+        """
+        Attempts to find the movement from the given *incoming_street_label* and *incoming_direction*
+        to the given *outgoing_street_label* and *outgoing_direction*.  If this is a through movement or a U-Turn
+        (e.g. *incoming_street_label* == *outgoing_street_label*), then *intersection_street_label* is also required
+        to identify the intersection.
+        
+        *incoming_street_label*, *outgoing_street_label* and *intersection_street_label* are checked against 
+        :py:class:`RoadLink` labels and should be upper-case.  If *remove_label_spaces* is True, then
+        the labels will have their spaces stripped before comparison.
+        
+        *incoming_direction* and *outgoing_direction* are one of :py:attr:`RoadLink.DIR_EB`, :py:attr:`RoadLink.DIR_NB`,
+        :py:attr:`RoadLink.DIR_WB` or :py:attr:`RoadLink.DIR_SB`.
+        
+        Pass optional *roadnode_id* to speed things up but if the movement is not found for that :py:class:`RoadNode`,
+        this method will fall back and try to find the movement based on the labels.
+        
+        Pass *use_dir_for_movement* as True if the *incoming_street_label* and *outgoing_street_label* are useful
+        for identifying the intersection but not necessary for the movement (e.g. only the direction needs to match)
+        
+        Raises a :py:class:`DtaError` on failure, returns a :py:class:`Movement` instance on success.
+        """
+        
+        if (incoming_street_label==outgoing_street_label) and (intersection_street_label==None):
+            raise DtaError("findMovementForRoadLabels: intersection_street_label is required when "
+                           "incoming_street_label==outgoing_street_label (%s)" % incoming_street_label)
+            
+        roadnode = None
+        
+        # see if the the given id will do it
+        if roadnode_id:
+            
+            if roadnode_id in self._nodes:
+                roadnode = self.getNodeForId(roadnode_id)
+            
+            if not isinstance(roadnode, RoadNode):
+                roadnode = None
+                DtaLogger.debug("findMovementForRoadLabels: given RoadNode id %d isn't a valid road node" % roadnode_id)
+            else:
+                # check the streets match
+                streetnames = roadnode.getStreetNames(incoming=True, outgoing=True)
+                if remove_label_spaces: streetnames = [s.replace(" ","") for s in streetnames]
+                
+                if incoming_street_label not in streetnames:
+                    roadnode = None
+                    DtaLogger.debug("findMovementForRoadLabels: given RoadNode %d doesn't have incoming street %s (streets are %s)" %
+                                    (roadnode_id, incoming_street_label, str(streetnames)))
+                if outgoing_street_label not in streetnames:
+                    roadnode = None
+                    DtaLogger.debug("findMovementForRoadLabels: given RoadNode %d doesn't have outgoing street %s (streets are %s)" %
+                                    (roadnode_id, outgoing_street_label, str(streetnames)))
+                    
+        # Still haven't found the right roadnode; look for it
+        if roadnode==None:
+            
+            for roadnode_candidate in self.iterRoadNodes():
+                # check the streets match
+                streetnames = roadnode_candidate.getStreetNames(incoming=True, outgoing=True)
+                if remove_label_spaces: streetnames = [s.replace(" ","") for s in streetnames]
+                
+                if incoming_street_label in streetnames and outgoing_street_label in streetnames:
+                    roadnode = roadnode_candidate
+                    break
+            
+        # Still haven't found it - give up
+        if roadnode==None:
+            raise DtaError("findMovementForRoadLabels: Couldn't find intersection with %s and %s in the Network" % 
+                           (incoming_street_label, outgoing_street_label))
+        
+        #DtaLogger.debug("Found intersection with %s and %s in the network: %d %s" % 
+        #                (incoming_street_label, outgoing_street_label, roadnode.getId(), str(roadnode.getStreetNames())))
+        
+        # Found the intersection; now find the exact incoming link
+        candidate_links = {} # dir -> { name -> link }
+        for ilink in roadnode.iterIncomingLinks():
+            if not ilink.isRoadLink(): continue
+            
+            dir = ilink.getDirection(atEnd=True)
+            if dir not in candidate_links: candidate_links[dir] = {}
+            
+            label = ilink.getLabel().upper()
+            if remove_label_spaces: label = label.replace(" ","")
+            candidate_links[dir][label] = ilink
+        
+        # the direction is enough
+        if use_dir_for_movement and incoming_direction in candidate_links and len(candidate_links[incoming_direction])==1:
+            incoming_link = candidate_links[incoming_direction].values()[0]
+        
+        # direction is ambiguous but both match
+        elif incoming_direction in candidate_links and incoming_street_label in candidate_links[incoming_direction]:
+            incoming_link = candidate_links[incoming_direction][incoming_street_label]
+        
+        # failed
+        else:
+            raise DtaError("findMovementForRoadLabels: Couldn't find incoming link %s %s: %s" %
+                            (incoming_street_label, incoming_direction, str(candidate_links)))
+       
+        # Found the intersection; now find the exact outgoing link      
+        candidate_links = {} # dir -> { name -> link }
+        for olink in roadnode.iterOutgoingLinks():
+            if not olink.isRoadLink(): continue
+            
+            dir = olink.getDirection(atEnd=False)
+            if dir not in candidate_links: candidate_links[dir] = {}
+            
+            label = olink.getLabel().upper()
+            if remove_label_spaces: label = label.replace(" ","")
+            candidate_links[dir][label] = olink
+        
+        # the direction is enough
+        if use_dir_for_movement and outgoing_direction in candidate_links and len(candidate_links[outgoing_direction])==1:
+            outgoing_link = candidate_links[outgoing_direction].values()[0]
+        
+        # direction is ambiguous but both match
+        elif outgoing_direction in candidate_links and outgoing_street_label in candidate_links[outgoing_direction]:
+            outgoing_link = candidate_links[outgoing_direction][outgoing_street_label]
+        
+        # failed
+        else:
+            raise DtaError("findMovementForRoadLabels: Couldn't find outgoing link %s %s: %s" %
+                            (outgoing_street_label, outgoing_direction, str(candidate_links)))            
+
+
+        return incoming_link.getOutgoingMovement(outgoing_link.getEndNode().getId())
+                                                                   
+    def removeLink(self, linkToRemove):
+        """
+        Remove the input link from the network
+        """
+        #remove all incoming and ougoing movements from the link 
+        if not linkToRemove.isVirtualLink():
+            outMovsToRemove = [mov for mov in linkToRemove.iterOutgoingMovements()]
+            inMovsToRemove = [mov for mov in linkToRemove.iterIncomingMovements()]
+
+            for mov in outMovsToRemove:
+                linkToRemove._removeOutgoingMovement(mov)
+
+            for mov in inMovsToRemove:
+                mov.getIncomingLink()._removeOutgoingMovement(mov)
+
+        linkToRemove.getStartNode()._removeOutgoingLink(linkToRemove)
+        linkToRemove.getEndNode()._removeIncomingLink(linkToRemove)
+
+        del self._linksById[linkToRemove.getId()]
+        del self._linksByNodeIdPair[linkToRemove.getStartNode().getId(),
+                                linkToRemove.getEndNode().getId()]
+        #TODO: do you want to update the maxIds?
+
+    def removeNode(self, nodeToRemove):
+        """
+        Remove the input node from the network
+        """
+        if not self.hasNodeForId(nodeToRemove.getId()):
+            raise DtaError("Network does not have node %d" % nodeToRemove.getId())
+        
+        linksToRemove = []
+        for link in nodeToRemove.iterAdjacentLinks():
+            linksToRemove.append(link)
+
+        for link in linksToRemove:
+            self.removeLink(link) 
+        
+        del self._nodes[nodeToRemove.getId()] 
+        
+        #TODO: do you want to update the maxIds? 
+
+    def splitLink(self, linkToSplit, splitReverseLink=False):
+        """
+        Split the input link in half. The two new links have the 
+        attributes of the input link. If there is a link in the 
+        opposing direction then split that too.
+        
+        .. todo:: Document the how the movements are handled, especially regarding VehicleClassGroups.
+                  Currently it looks like an ALL and a PROHIBITED are required?
+        """ 
+        if isinstance(linkToSplit, VirtualLink):
+            raise DtaError("Virtual link %s cannot be split" % linkToSplit.getId())
+        if isinstance(linkToSplit, Connector):
+            raise DtaError("Connector %s cannot be split" % linkToSplit.getId())
+
+        midX = (linkToSplit.getStartNode().getX() + linkToSplit.getEndNode().getX()) / 2.0
+        midY = (linkToSplit.getStartNode().getY() + linkToSplit.getEndNode().getY()) / 2.0
+
+        midNode = RoadNode(self._maxNodeId + 1, midX, midY, 
+                           RoadNode.GEOMETRY_TYPE_JUNCTION,
+                           RoadNode.CONTROL_TYPE_UNSIGNALIZED,
+                           RoadNode.PRIORITY_TEMPLATE_NONE)
+
+        self.addNode(midNode)
+
+        def _split(linkToSplit, midNode): 
+
+            newLink1 = RoadLink(self._maxLinkId + 1,
+                                linkToSplit.getStartNode(), 
+                                midNode, 
+                                None,
+                                linkToSplit._facilityType,
+                                linkToSplit.getLength() / 2.0,
+                                linkToSplit._freeflowSpeed,
+                                linkToSplit._effectiveLengthFactor,
+                                linkToSplit._responseTimeFactor,
+                                linkToSplit._numLanes,
+                                linkToSplit._roundAbout,
+                                linkToSplit._level, 
+                                linkToSplit.getLabel(),
+                                self._maxLinkId + 1)
+
+            self.addLink(newLink1)
+
+            newLink2 = RoadLink(self._maxLinkId + 1,
+                                midNode, 
+                                linkToSplit.getEndNode(), 
+                                None,
+                                linkToSplit._facilityType,
+                                linkToSplit.getLength() / 2.0,
+                                linkToSplit._freeflowSpeed,
+                                linkToSplit._effectiveLengthFactor,
+                                linkToSplit._responseTimeFactor,
+                                linkToSplit._numLanes,
+                                linkToSplit._roundAbout,
+                                linkToSplit._level,
+                                linkToSplit.getLabel(),
+                                self._maxLinkId + 1)
+
+            self.addLink(newLink2) 
+
+            for inMov in linkToSplit.iterIncomingMovements():
+
+                newMovement = Movement(linkToSplit.getStartNode(),
+                                       inMov.getIncomingLink(),
+                                       newLink1,
+                                       inMov._freeflowSpeed,
+                                       inMov._permission,
+                                       inMov._numLanes,
+                                       inMov._incomingLane,
+                                       inMov._outgoingLane,
+                                       inMov._followupTime)
+
+
+                inMov.getIncomingLink().addOutgoingMovement(newMovement)
+
+            for outMov in linkToSplit.iterOutgoingMovements():
+
+                newMovement = Movement(linkToSplit.getEndNode(),
+                                       newLink2,
+                                       outMov.getOutgoingLink(),
+                                       outMov._freeflowSpeed,
+                                       outMov._permission,
+                                       outMov._numLanes,
+                                       outMov._incomingLane,
+                                       outMov._outgoingLane,
+                                       outMov._followupTime)
+
+                newLink2.addOutgoingMovement(newMovement)
+
+            newMovement = Movement(midNode, 
+                                   newLink1,
+                                   newLink2,                               
+                                   newLink1._freeflowSpeed,
+                                   self.getScenario().getVehicleClassGroup(VehicleClassGroup.CLASSDEFINITION_ALL), 
+                                   newLink1._numLanes,
+                                   0,
+                                   newLink1._numLanes,
+                                   1.0
+                                   )                              
+            newLink1.addOutgoingMovement(newMovement)
+
+        _split(linkToSplit, midNode) 
+
+        if splitReverseLink == True:
+            if self.hasLinkForNodeIdPair(linkToSplit.getEndNode().getId(), linkToSplit.getStartNode().getId()):
+                linkToSplit2 = self.getLinkForNodeIdPair(linkToSplit.getEndNode().getId(), linkToSplit.getStartNode().getId())
+                _split(linkToSplit2, midNode)
+                self.removeLink(linkToSplit2)
+
+                link1 = self.getLinkForNodeIdPair(linkToSplit.getStartNode().getId(), 
+                                                 midNode.getId())
+                link2 = self.getLinkForNodeIdPair(midNode.getId(), linkToSplit.getStartNode().getId())
+                prohibitedMovement = Movement.simpleMovementFactory(link1, link2,
+                     self.getScenario().getVehicleClassGroup(VehicleClassGroup.CLASSDEFINITION_PROHIBITED))
+                link1.addOutgoingMovement(prohibitedMovement)
+
+                link1 = self.getLinkForNodeIdPair(linkToSplit.getEndNode().getId(), 
+                                                 midNode.getId())
+                link2 = self.getLinkForNodeIdPair(midNode.getId(), linkToSplit.getEndNode().getId())
+                prohibitedMovement = Movement.simpleMovementFactory(link1, link2,
+                     self.getScenario().getVehicleClassGroup(VehicleClassGroup.CLASSDEFINITION_PROHIBITED))
+
+                link1.addOutgoingMovement(prohibitedMovement)
+
+        self.removeLink(linkToSplit)
+                      
+        return midNode 
+
+    def getNumVirtualLinks(self):
+        """
+        Return the number of connectors in the Network
+        """
+        return sum([1 for link in self.iterLinks() if link.isVirtualLink()])
+
+    def getNumConnectors(self):
+        """
+        Return the number of connectors in the Network
+        """
+        return sum([1 for link in self.iterLinks() if link.isConnector()])
+
+    def getNumRoadLinks(self):
+        """
+        Return the number of RoadLinks in the Network(excluding connectors)
+        """
+        return sum([1 for link in self.iterLinks() if link.isRoadLink()])
+
+    def getNumTimePlans(self):
+        """
+        Return the number of nodes with a time plan
+        """
+        num = 0
+        for node in self.iterRoadNodes():
+            if node.hasTimePlan():
+                num += 1
+        return num
+               
+    def getScenario(self):
+        """
+        Return the scenario object associated with this network
+        """
+        return self._scenario 
+
+    def areIDsUnique(self, net2):
+        """
+        Returns True if the node and link Ids are unique 
+        """
+        areIDsUnique = True
+        #RoadNodes 
+        nodeIds1 = set([node.getId() for node in self.iterRoadNodes()])
+        nodeIds2 = set([node.getId() for node in net2.iterRoadNodes()])
+        commonNodeIds = ",".join(["%d" % node
+                                for node in nodeIds1.intersection(nodeIds2)])
+        if commonNodeIds != "":            
+            DtaLogger.error("The two networks have the following road nodes with a common id: %s" % commonNodeIds)
+            areIDsUnique = False            
+
+        #Virtual nodes
+        nodeIds1 = set([node.getId() for node in self.iterVirtualNodes()])
+        nodeIds2 = set([node.getId() for node in net2.iterVirtualNodes()])
+        commonNodeIds = ",".join(["%d" % node
+                                for node in nodeIds1.intersection(nodeIds2)])
+        if commonNodeIds != "":            
+            DtaLogger.error("The two networks have the following virtual nodes with a common id: %s" % commonNodeIds)
+            areIDsUnique = False 
+
+        #centroids
+        nodeIds1 = set([node.getId() for node in self.iterCentroids()])
+        nodeIds2 = set([node.getId() for node in net2.iterCentroids()])
+        commonNodeIds = ",".join(["%d" % node
+                                for node in nodeIds1.intersection(nodeIds2)]) 
+        if commonNodeIds != "":            
+            DtaLogger.error("The two networks have the following virtual nodes with a common id: %s" % commonNodeIds)
+            areIDsUnique = False 
+        
+        #RoadLinks
+        linkIds1 = set([link.getId() for link in self.iterRoadLinks()])
+        linkIds2 = set([link.getId() for link in net2.iterRoadLinks()])
+
+        commonLinkIds = ",".join(["%d" % link for link in linkIds1.intersection(linkIds2)])
+        if commonLinkIds != "":
+            DtaLogger.error("The two networks have the following common roadlinks %s" % commonLinkIds)
+            areIDsUnique = False                          
+
+        #virtual links
+        linkIds1 = set([link.getId() for link in self.iterRoadLinks()])
+        linkIds2 = set([link.getId() for link in net2.iterRoadLinks()])
+
+        commonLinkIds = ",".join(["%d" % link for link in linkIds1.intersection(linkIds2)])
+        
+        if commonLinkIds != "":
+            DtaLogger.error("The two networks have the following common virtual links %s" % commonLinkIds)
+            areIDsUnique = False                          
+
+        #connectors 
+        linkIds1 = set([link.getId() for link in self.iterConnectors()])
+        linkIds2 = set([link.getId() for link in net2.iterConnectors()])
+
+        commonLinkIds = ",".join(["%d" % link for link in linkIds1.intersection(linkIds2)])
+        
+        if commonLinkIds != "":
+            DtaLogger.error("The two networks have the following common connectors %s" % commonLinkIds)
+            areIDsUnique = False
+
+        return areIDsUnique
+
+    def mergeSecondaryNetworkBasedOnLinkIds(self, secondaryNetwork):
+        """
+        This method will add all the elements of the secondary
+        network to the current one. The method will throw an
+        exception if there is an element of the current and
+        secondary network have a common id
+        """ 
+
+        if not self.areIDsUnique(secondaryNetwork):
+            raise DtaError("The two networks cannot be merge because they "
+                           "have conflicting node and/or link ids") 
+
+        #copy the secondary network 
+        for node in secondaryNetwork.iterNodes():            
+            cNode = copy.copy(node) 
+            cNode._incomingLinks = []
+            cNode._outgoingLinks = []
+            self.addNode(cNode)
+
+        for link in secondaryNetwork.iterLinks():
+            cLink = copy.copy(link)
+            cLink._startNode = self.getNodeForId(link._startNode.getId())
+            cLink._endNode = self.getNodeForId(link._endNode.getId())
+            if link.isRoadLink() or link.isConnector():
+                cLink._outgoingMovements = []
+                cLink._incomingMovements = [] 
+            self.addLink(cLink) 
+
+        for link in secondaryNetwork.iterLinks():
+            if link.isRoadLink() or link.isConnector():
+                for mov in link.iterOutgoingMovements():
+                    cLink = self.getLinkForId(link.getId())
+                    cMov = copy.copy(mov)
+                    cMov._node = self.getNodeForId(mov._node.getId())
+                    try: 
+                        cMov._incomingLink = self.getLinkForId(mov._incomingLink.getId())                    
+                        cMov._outgoingLink = self.getLinkForId(mov._outgoingLink.getId())
+                        cLink.addOutgoingMovement(cMov) 
+                    except DtaError, e:
+                        DtaLogger.error(str(e))
+
+
+
+    
+        
+    def mergeSecondaryNetworkBasedOnLinkIds2(self, secondaryNetwork):
+        """
+        This method will create copies of all the elements of the 
+        secondary network that do not exist in the current network 
+        and add them to the current network. The method will merge the 
+        networks using node and link ids. Elements of the secondary 
+        network having an id that exists in this network will not be 
+        coppied.
+        """ 
+
+        if not self._areIDsUnique(self, secondaryNetwork):
+            raise DtaError("The two networks cannot be merge because they "
+                           "have conflicting node and/or link ids") 
+        
+
+        primaryNodesToDelete = set()
+        primaryLinksToDelete = set()
+
+        for node in self.iterNodes():
+            if node.isCentroid():
+                if secondaryNetwork.hasNodeForId(node.getId()) and secondaryNetwork.getNodeForId(node.getId()).isRoadNode():
+                    for vLink in node.iterAdjacentLinks():
+                        primaryLinksToDelete.add(vLink)
+
+                        try:
+                            cLink = vLink.getAdjacentConnector()
+                            linksToSkip.append(cLink) 
+                        except DtaError, e:
+                            DtaLogger.error(str(e))
+
+                        primaryNodesToDelete.add(vLink.getOtherEnd(node))
+
+
+        for link in primaryLinksToDelete:
+            self.removeLink(link)
+        for node in primaryNodesToDelete:
+            self.remove(node)
+            
+
+        nodesToSkip = set()
+        linksToSkip = set()
+        
+        #first find the common centroids and skip all the links associated with them
+        for node in secondaryNetwork.iterNodes():
+
+            if node.getId() == 286:
+                pdb.set_trace() 
+
+            if node.isCentroid():
+                if self.hasNodeForId(node.getId()):
+                    nodesToSkip.add(node.getId())
+                    for vLink in node.iterAdjacentLinks():
+                        linksToSkip.add(vLink.getId())                    
+                        cLink = vLink.getAdjacentConnector()
+                        linksToSkip.add(cLink) 
+                    nodesToSkip.add(vLink.getOtherEnd(node).getId())                        
+            else:
+                if self.hasNodeForId(node.getId()):
+                    nodesToSkip.add(node.getId())
+                
+        #links with common ids. 
+        for link in secondaryNetwork.iterLinks():
+            if self.hasLinkForId(link.getId()):
+                linksToSkip.add(link.getId())
+                if link.isVirtualLink(): print "skipping virtual link", link.getId()
+            if link.getStartNode().getId() in nodesToSkip:
+                linksToSkip.add(link.getId())
+                if link.isVirtualLink(): print "skipping virtual link", link.getId()
+            if link.getEndNode().getId() in nodesToSkip:
+                linksToSkip.add(link.getId())
+                if link.isVirtualLink(): print "skipping virual link", link.getId()
+         
+        #copy the secondary network 
+        for node in secondaryNetwork.iterNodes():            
+            if node.getId() in nodesToSkip:
+                continue 
+            cNode = copy.copy(node) 
+            cNode._incomingLinks = []
+            cNode._outgoingLinks = []
+            self.addNode(cNode)
+
+        for link in secondaryNetwork.iterLinks():
+            if link.getId() in linksToSkip:
+                continue 
+            cLink = copy.copy(link)
+            cLink._startNode = self.getNodeForId(link._startNode.getId())
+            cLink._endNode = self.getNodeForId(link._endNode.getId())
+            if isinstance(link, RoadLink):                
+                cLink._outgoingMovements = []
+                cLink._incomingMovements = [] 
+            self.addLink(cLink) 
+
+        for link in secondaryNetwork.iterLinks():
+            if link.getId() in linksToSkip:
+                continue
+            if link.isRoadLink() or link.isConnector():
+                for mov in link.iterOutgoingMovements():
+                    cLink = self.getLinkForId(link.getId())
+                    cMov = copy.copy(mov)
+                    cMov._node = self.getNodeForId(mov._node.getId())
+
+                    try: 
+                        cMov._incomingLink = self.getLinkForId(mov._incomingLink.getId())                    
+                        cMov._outgoingLink = self.getLinkForId(mov._outgoingLink.getId())
+                        cLink.addOutgoingMovement(cMov) 
+                    except DtaError, e:
+                        DtaLogger.error(str(e))
+
+    def getNumOverlappingConnectors(self):
+        """
+        Return the number of connectors that overlap with a RoadLink or 
+        another connector
+        """
+        num = 0
+        for node in self.iterNodes():
+            if not node.isRoadNode():
+                continue
+            for con in node.iterAdjacentLinks():
+                if not con.isConnector():
+                    continue
+                for link in node.iterAdjacentLinks():
+                    if link == con:
+                        continue
+                    if con.isOverlapping(link):
+                        num += 1
+        return num
+
+    def moveVirtualNodesToAvoidShortConnectors(self, connectorMinLength, maxDistToMove):
+        """
+        Connectors are sometimes too short. This method tries to move 
+        the virtual node attached to the connector in the vicinity 
+        of the current virtual node so that the connector length is 
+        greater than *connectorMinLength*, which should be in the units given by :py:attr:`RoadLink.LENGTH_UNITS`.
+        
+        The :py:class:`VirtualNode` will be moved randomly within the bounding box defined by its
+        current location +/- *maxDistToMove*, where *maxDistToMove* is in the units given by 
+        :py:attr:`Node.COORDINATE_UNITS`.
+        
+        This will be repeated until the connector is long enough (up to 4 times).
+        """
+        for link in self.iterLinks():
+            if not link.isConnector():
+                continue
+
+            virtualNode = link.getVirtualNode()
+            numMoves = 0
+
+            while link.getLength() < connectorMinLength \
+                    and numMoves < 4:
+                virtualNode._x += random.uniform(0, maxDistToMove)
+                virtualNode._y += random.uniform(0, maxDistToMove)
+                numMoves += 1
+
+            DtaLogger.info("Moved virtual node %8d associated with connector %8d to avoid overlapping links" % (virtualNode.getId(), link.getId()))
+
+    def handleOverlappingLinks(self, warn, moveVirtualNodeDist=None):
+        """
+        For each node, checks if any incoming links overlap, and if any outgoing links overlap.
+        
+        If *moveVirtualNodeDist* is passed, if the overlapping links includes a c:py:class:`Connector`,
+        the :py:class:`VirtualNode` instance will be moved +- *moveVirtualNodeDist* in each direction
+        to see if that resolves the overlap.  If not, the node retains its original location.
+        
+        *moveVirtualNodeDist* is in :py:attr:`Node.COORDINATE_UNITS`
+        
+        (order attempted: (0,+dist), (+dist,0), (0,-dist), (-dist,0), 
+                          (+dist,-dist), (+dist,+dist), (-dist,+dist), (-dist,-dist))
+        
+        """
+        
+        # going through the nodes in sequential order
+        nodeIds = sorted(self._nodes.keys())
+        for nodeId in nodeIds:
+            node = self._nodes[nodeId]
+            
+            # check incoming links
+            for link1 in node.iterIncomingLinks():
+                if link1.isVirtualLink(): continue
+                
+                for link2 in node.iterIncomingLinks():
+                    
+                    self._handleOverlappingLinkPair(node, link1, link2, warn, moveVirtualNodeDist, incoming=True)
+
+            # check outgoing links
+            for link1 in node.iterOutgoingLinks():
+                if link1.isVirtualLink(): continue
+                
+                for link2 in node.iterOutgoingLinks():
+                    
+                    self._handleOverlappingLinkPair(node, link1, link2, warn, moveVirtualNodeDist, incoming=False)                
+                    
+    def _handleOverlappingLinkPair(self, node, link1, link2, warn, moveVirtualNodeDist, incoming=True):
+        """
+        Helper method to avoid repeating code; handles a single pair of overlapping links
+        """
+        # virtual links are not a concern
+        if link2.isVirtualLink(): return
+                    
+        # they're the same
+        if link1 == link2: return
+
+        if node.getId() == 9004052:
+            DtaLogger.debug("node %d link1 %d and link2 %d have angle %.3f" % \
+                            (node.getId(), link1.getId(), link2.getId(),
+                             link1.getAngle(link2, True)))
+                    
+        # not overlapping
+        try:
+            if not link1.isOverlapping(link2, usingShapepoints=True): return
+        except DtaError, e:
+            # DtaLogger.warn("Couldn't determine link overlap: "+str(e))
+            return
+
+        warn_str = None
+        if warn:
+            warn_str = "node %d: %s links %d and %d are overlapping (angle=%.3f)" % \
+                        (node.getId(), "incoming" if incoming else "outgoing", \
+                         link1.getId(), link2.getId(), link1.getAngle(link2, True))
+
+        if moveVirtualNodeDist:
+            toMove = None
+            if link1.getStartNode().isVirtualNode():
+                toMove = link1.getStartNode()
+            elif link1.getEndNode().isVirtualNode():
+                toMove = link1.getEndNode()
+            elif link2.getStartNode().isVirtualNode():
+                toMove = link2.getStartNode()
+            elif link2.getEndNode().isVirtualNode():
+                toMove = link2.getEndNode()
+            
+            if toMove:
+                original_loc = (toMove.getX(), toMove.getY())
+                
+                try_locs = [(original_loc[0], original_loc[1]+moveVirtualNodeDist),
+                            (original_loc[0]+moveVirtualNodeDist, original_loc[1]),
+                            (original_loc[0], original_loc[1]-moveVirtualNodeDist),
+                            (original_loc[0]-moveVirtualNodeDist, original_loc[1]),
+                            (original_loc[0]+moveVirtualNodeDist, original_loc[1]-moveVirtualNodeDist),
+                            (original_loc[0]+moveVirtualNodeDist, original_loc[1]+moveVirtualNodeDist),
+                            (original_loc[0]-moveVirtualNodeDist, original_loc[1]+moveVirtualNodeDist),
+                            (original_loc[0]-moveVirtualNodeDist, original_loc[1]-moveVirtualNodeDist)]
+                
+                fixed = False
+                for try_loc in try_locs:
+                    toMove._x = try_loc[0]
+                    toMove._y = try_loc[1]
+                    
+                    if not link1.isOverlapping(link2, usingShapepoints=True):
+                        # fixed! stop here
+                        if warn_str: warn_str += "; fixed by adjusting virtual node to %.2f, %.2f" % (try_loc[0],try_loc[1])
+                        fixed = True
+                        break
+                    
+                # failed to fix
+                if not fixed:
+                    toMove._x = original_loc[0]
+                    toMove._y = original_loc[1]
+                    if warn_str: warn_str += "; failed to fix"
+        
+        if warn_str: DtaLogger.warn(warn_str)
+
+        
+    def handleShortLinks(self, minLength, warn, setLength):
+        """
+        Goes through the :py:class:`RoadLink` instances (including :py:class:`Connectors`)
+        and for those with lengths less than *minLength*, do the following:
+        
+        * if *warn* then issue a warning
+        * if *setLength* then adjust the length attribute to the minimum
+        
+        Note that *minLength* and *setLength* are both in the units specified by :py:attr:`RoadLink.LENGTH_UNITS`
+        
+        """
+        for link in self.iterLinks():
+            # only handle road links and connectors
+            if not link.isRoadLink() and not link.isConnector(): continue
+            # that are too short
+            if link.getLength() >= minLength: continue
+            
+            warn_str = None
+            if warn:
+                warn_str = "Short link warning: %d (%d,%d) has length %.4f < %.4f" % \
+                            (link.getId(), link.getStartNode().getId(), link.getEndNode().getId(), \
+                             link.getLength(), minLength)
+            
+            if setLength:
+                link.setLength(minLength)
+                if warn_str: warn_str += "; Setting length to min"
+
+            if warn_str: DtaLogger.warn(warn_str)
+                
+            
+    def writeNodesToShp(self, name):
+        """
+        Export all the nodes to a shapefile with the given name (without the shp extension)"
+        """
+        w = shapefile.Writer(shapefile.POINT)
+        w.field("ID", "N", 10)
+        w.field("IsRoad", "C", 10)
+        w.field("IsCentroid", "C", 10)
+        w.field("IsVNode", "C", 10) 
+
+        for node in self.iterNodes():
+            w.point(node.getX(), node.getY())
+            w.record(node.getId(), str(node.isRoadNode()), str(node.isCentroid()), str(node.isVirtualNode()))
+
+        w.save(name) 
+
+    def writeLinksToShp(self, name):
+        """
+        Export all the links to a shapefile with the given name (without the shp extension)
+        """
+        w = shapefile.Writer(shapefile.POLYLINE) 
+        w.field("ID", "N", 10)
+        w.field("Start", "N", 10)
+        w.field("End", "N", 10)
+
+        w.field("IsRoad", "C", 10) 
+        w.field("IsConn", "C", 10) 
+        w.field("IsVirtual", "C", 10)
+        w.field("Label", "C", 60)
+        w.field("facType", "N", 10)
+        w.field("numLanes", "N", 10)
+        
+        for link in self.iterLinks():
+            if link.isVirtualLink():
+                
+                centerline = ((link._startNode.getX(), link._startNode.getY()),
+                            (link._endNode.getX(), link._endNode.getY()))
+                w.line(parts=[centerline])
+                label       = ""
+                facType     = -1
+                numLanes    = -1
+            else:
+                centerline  = link.getCenterLine()
+                shapepoints = copy.deepcopy(link._shapePoints)
+                shapepoints.insert(0,centerline[0])
+                shapepoints.append(centerline[1])
+                    
+                w.line(parts=[shapepoints])
+                label       = link.getLabel()
+                facType     = link.getFacilityType()
+                numLanes    = link.getNumLanes()
+                
+            w.record(link.getId(), link.getStartNode().getId(), link.getEndNode().getId(),                     
+                     str(link.isRoadLink()), str(link.isConnector()), str(link.isVirtualLink()), label,
+                     facType, numLanes)
+
+        w.save(name)
+
+    def writeMovementsToShp(self, name, planInfo=None):
+        """
+        Export all the movements to a shapefile with the given name
+        """
+        w = shapefile.Writer(shapefile.POLYLINE)
+        w.field("Start", "N", 10)
+        w.field("Middle", "N", 10)
+        w.field("End", "N", 10)
+        w.field("NumLanes", "N", 10)
+        w.field("Capacity", "N", 10)
+        w.field("TurnType", "C", 10)
+
+        if not planInfo and self._planInfo.values():
+            planInfo = self._planInfo.values()[0]
+            
+        for link in self.iterLinks():
+            if link.isVirtualLink():
+                continue
+            for mov in link.iterOutgoingMovements():
+                w.line(parts=[mov.getCenterLine()])
+                w.record(mov.getStartNodeId(), mov.getAtNode().getId(), mov.getEndNodeId(),
+                         mov.getNumLanes(), mov.getProtectedCapacity(planInfo),
+                         mov.getTurnType())
+        w.save(name)
+                
+    def mergeLinks(self, link1, link2):
+        """
+        Merge the two input sequential links. If any of the characteristics of the 
+        two links are different (except their length) the method will throw an 
+        error
+        """
+        if link1.getEndNode() != link2.getStartNode():
+            raise DtaError("Links %d and %d are not sequential and therefore cannot be merged" % (link1.getId(), link2.getId()))
+        if not link1.isRoadLink() or not link2.isRoadLink():
+            raise DtaError("Links %d and %d should both be road links" % (link1.getId(), link2.getId()))
+        
+        if not link1.getEndNode().isShapePoint():
+            raise DtaError("Links %d and %d cannot be merged because node %d is not "
+                           "a shape point" % (link1.getId(), link2.getId(), link1.getEndNode().getId()))
+
+        if not link1.hasSameAttributes(link2):
+            raise DtaError("Links %d and %d cannot be merged because they have different attributes"
+                            % (link1.getId(), link2.getId()))
+            
+        if link1._facilityType != link2._facilityType:
+            raise DtaError("Links %d and %d cannot be merged because the have different facility types"
+                           % (link1.getId(), link2.getId()))
+            
+        if link1._freeflowSpeed != link2._freeflowSpeed:
+            raise DtaError("Links %d and %d cannot be merged because the have different free flow speeds"
+                           % (link1.getId(), link2.getId()))            
+        
+        if link1._effectiveLengthFactor != link2._effectiveLengthFactor:
+            raise DtaError("Links %d and %d cannot be merged because the have different effective "
+                           "lenth factors" % (link1.getId(), link2.getId()))
+                           
+        
+        if link1._responseTimeFactor != link2._responseTimeFactor:
+            raise DtaError("Links %d and %d cannot be merged because the have different response "
+                           "time factors" % (link1.getId(), link2.getId()))            
+        
+        if link1._numLanes != link2._numLanes:
+            raise DtaError("Links %d and %d cannot be merged because the have different number "
+                           "of lanes" % (link1.getId(), link2.getId()))                        
+
+        if link1._roundAbout != link2._roundAbout:
+            raise DtaError("Links %d and %d cannot be merged because the have different round about "
+                           "classification" % (link1.getId(), link2.getId()))                                    
+
+        if link1._level != link2._level:
+            raise DtaError("Links %d and %d cannot be merged because they belong to different levels "
+                           % (link1.getId(), link2.getId())) 
+
+        label = ""
+        if link1._label:
+            label = link1._label 
+        elif link2._label:
+            label = link2._label
+
+        newLink = RoadLink(self._maxLinkId + 1,
+                           link1.getStartNode(), 
+                           link2.getEndNode(), 
+                            None,
+                            link1._facilityType,
+                            link1.getLength() + link2.getLength(), 
+                            link1._freeflowSpeed,
+                            link1._effectiveLengthFactor,
+                            link1._responseTimeFactor,
+                            link1._numLanes,
+                            link1._roundAbout,
+                            link1._level, 
+                            label,
+                            self._maxLinkId + 1)
+        
+        self.addLink(newLink)
+
+        
+        for inMov in link1.iterIncomingMovements():
+                
+            newMovement = Movement(link1.getStartNode(),
+                                   inMov.getIncomingLink(),
+                                   newLink,
+                                   inMov._freeflowSpeed,
+                                   inMov._permission,
+                                   inMov._numLanes,
+                                   inMov._incomingLane,
+                                   inMov._outgoingLane,
+                                   inMov._followupTime)
+
+
+            inMov.getIncomingLink().addOutgoingMovement(newMovement)
+
+        for outMov in link2.iterOutgoingMovements():
+
+            newMovement = Movement(link2.getEndNode(),
+                                   newLink,
+                                   outMov.getOutgoingLink(),
+                                   outMov._freeflowSpeed,
+                                   outMov._permission,
+                                   outMov._numLanes,
+                                   outMov._incomingLane,
+                                   outMov._outgoingLane,
+                                   outMov._followupTime)
+
+            newLink.addOutgoingMovement(newMovement)
+
+        
+        self.removeLink(link1)
+        self.removeLink(link2)
+        if link1.getEndNode().getCardinality() == (0,0):
+            self.removeNode(link1.getEndNode()) 
+            
+    def readLinkShape(self, linkShapefile, startNodeIdField, endNodeIdField, skipEvalStr=None):
+        """
+        Uses the given *linkShapefile* to add shape points to the network, in order to more accurately
+        represent the geometry of the roads.  For curvey or winding roads, this will help reduce errors in understanding
+        intersections because of the angles involved.
+        
+        *startNodeIdField* and *endNodeIdField* are the column headers (so they're strings)
+        of the start node and end node IDs within the *linkShapefile*.
+        
+        Optional argument *skipEvalStr* will be eval()ed by python, and if the expression returns True,
+        the row will be skipped.  For example, to skip a specific couple of entries, the caller could pass
+        ``"OBJECTID in [5234,2798]"``.
+
+        If a link with the same (node1,node2) pair is specified more than once in the shapefile, only the first one
+        will be used.
+        
+        Does this in two passes; in the first pass, the (a,b) from the shapefile is looked up in the network, and used
+        to add shape points.  In the second pass, the (b,a) from the shapefile is looked up in the network, and used
+        to add shape points **if that link has not already been updated from the first pass**.
+        
+        .. todo:: Dynameq warns/throws away shape points when there is only one, which makes me think the start or end
+                  node should be included too.  However, if we include either the first or the last shape point below,
+                  everything goes crazy.  I'm not sure why?
+        """ 
+
+        sf      = shapefile.Reader(linkShapefile)
+        shapes  = sf.shapes()
+        records = sf.records()
+        
+        links_found         = 0
+        shapepoints_added   = 0
+
+        fields = [field[0] for field in sf.fields]
+        
+        # if the first field is the 'DeletionFlag' -- remove
+        if fields[0] == 'DeletionFlag':
+            fields.pop(0)
+            
+        # If a link with the same (node1,node2) pair is specified more than 
+        # once in the shapefile, only the first one will be used.
+        links_done = {}
+        
+        # two passes - regular and reverse
+        for direction in ["regular","reverse"]:
+            
+            for shape, recordValues in izip(shapes, records):
+
+                assert(len(fields)==len(recordValues))
+                
+                localsdict  = dict(zip(fields, recordValues))
+                
+                # check if we're instructed to skip this one
+                if skipEvalStr and eval(skipEvalStr, globals(), localsdict): continue
+                
+                if direction == "regular":
+                    startNodeId = int(localsdict[startNodeIdField])
+                    endNodeId   = int(localsdict[endNodeIdField])
+                else:
+                    startNodeId = int(localsdict[endNodeIdField])
+                    endNodeId   = int(localsdict[startNodeIdField])
+                        
+                # DtaLogger.debug("shape %d %d" % (startNodeId, endNodeId))
+                
+                if (startNodeId, endNodeId) in links_done: continue 
+                    
+                if self.hasLinkForNodeIdPair(startNodeId, endNodeId):
+                    link = self.getLinkForNodeIdPair(startNodeId, endNodeId)
+                    links_found += 1
+                    
+                    # just a straight line - no shape points necessary
+                    if len(shape.points) == 2: continue
+                    
+                    # Dynameq throws away a single, see todo above
+                    if len(shape.points) == 3: continue
+                    
+                    # don't include the first and last, they're already there
+                    link._shapePoints = shape.points[1:-1]
+                    if direction == "reverse": link._shapePoints.reverse()
+                    shapepoints_added += len(shape.points)-2
+                    
+                    links_done[(startNodeId, endNodeId)] = True
+
+        DtaLogger.info("Read %d shape points for %d links from %s" % (shapepoints_added, links_found, linkShapefile))            
+                
+    def removeShapePoints(self):
+        """
+        Remove shape points from the network
+        
+        .. todo:: These are not the same "shape points" as the :py:class:`RoadLink._shapePoints`.  Define what these
+                  are (call them something else if they're not the same).  Also, why wouldn't we convert them to
+                  the other kind? 
+        """
+        for node in [node for node in self.iterRoadNodes()]:
+            if node.isShapePoint():
+                if node.getCardinality() == (2,2):
+
+                    pair1 = None
+                    pair2 = None
+                    linki1 = node._incomingLinks[0]
+                    linki2 = node._incomingLinks[1]
+                    linko1 = node._outgoingLinks[0]
+                    linko2 = node._outgoingLinks[1] 
+
+                    if abs(linki1.getReferenceAngleInDegrees() - linko1.getReferenceAngleInDegrees()) < 10:
+                           pair1 = (linki1, linko1)
+                           if abs(linki2.getReferenceAngleInDegrees() - linko2.getReferenceAngleInDegrees()) < 10:
+                               pair2 = (linki2, linko2)
+                               
+                    elif abs(linki1.getReferenceAngleInDegrees() - linko2.getReferenceAngleInDegrees()) < 10:
+                           pair1 = (linki1, linko2)
+                           if abs(linki2.getReferenceAngleInDegrees() - linko1.getReferenceAngleInDegrees()) < 10:
+                               pair2 = (linki2, linko1)                    
+                    else:
+                        continue 
+                    if pair1 and pair1[0].hasSameAttributes(pair1[1]):                        
+                        self.mergeLinks(*pair1) 
+                        DtaLogger.info("Merged links  %8d and %8d" % (pair1[0].getId(), pair1[1].getId()))
+                    if pair2 and pair2[0].hasSameAttributes(pair2[1]):
+                        self.mergeLinks(*pair2) 
+                        DtaLogger.info("Merged links  %8d and %8d" % (pair2[0].getId(), pair2[1].getId()))
+                                                        
+                elif node.getCardinality() == (1,1):                    
+                        
+                    link1 = node._incomingLinks[0]
+                    link2 = node._outgoingLinks[0]
+                    if abs(link1.getReferenceAngleInDegrees() - link2.getReferenceAngleInDegrees()) < 10:
+                        if link1.hasSameAttributes(link2):
+                            self.mergeLinks(link1, link2) 
+                            DtaLogger.info("Merged links  %8d and %8d" % (link1.getId(), link2.getId()))
+
+    def removeUnconnectedNodes(self):
+        """
+        Removes any nodes that aren't linked to anything (have no adjacent links).
+        
+        This might be useful for networks with too many nodes for the DTA software license.
+        """
+        nodesToRemove = [node for node in self.iterNodes() if node.getNumAdjacentLinks() == 0]
+
+        for node in nodesToRemove:
+            DtaLogger.info("Removing unconnected node %d" % node.getId())                
+            self.removeNode(node)
+     
+
+    def renameLink(self, oldLinkId, newLinkId):
+        """
+        Give the newLinkId to the link with oldLinkId
+        """
+        if self.hasLinkForId(newLinkId):
+            raise DtaError("A link with id %d already exists in the network" % newLinkId)
+        
+        linkToRename = self.getLinkForId(oldLinkId)
+
+        linkToRename._id = newLinkId 
+        del self._linksById[oldLinkId]
+        self._linksById[newLinkId] = linkToRename 
+
+        if newLinkId > self._maxLinkId:
+            self._maxLinkId = newLinkId 
+
+    def renameNode(self, oldNodeId, newNodeId):
+        """
+        Give the node with oldNodeId the new id 
+        """
+        if self.hasNodeForId(newNodeId):
+            raise DtaError("A node with id %d already exists in the network" % newNodeId) 
+        
+        nodeToRename = self.getNodeForId(oldNodeId)
+        if nodeToRename.isCentroid():
+            raise DtaError("Network.renameNode(): cannot rename centroid %d" % newNodeId) 
+
+        nodeToRename._id = newNodeId 
+
+        if self._maxNodeId < newNodeId:
+            self._maxNodeId = newNodeId 
+
+        del self._nodes[oldNodeId] 
+
+        self._nodes[newNodeId] = nodeToRename 
+
+        for oLink in nodeToRename.iterOutgoingLinks():
+            del self._linksByNodeIdPair[oldNodeId, oLink.getEndNode().getId()]
+            self._linksByNodeIdPair[(oLink.getStartNode().getId(), oLink.getEndNode().getId())] = oLink
+
+        for iLink in nodeToRename.iterIncomingLinks():
+            del self._linksByNodeIdPair[iLink.getStartNode().getId(), oldNodeId]
+            self._linksByNodeIdPair[(iLink.getStartNode().getId(), iLink.getEndNode().getId())] = iLink
+
+
+    def getMaxLinkId(self):
+        """
+        Return the max link Id in the network
+        """
+        return self._maxLinkId
+
+    def getMaxNodeId(self):
+        """
+        REturn the max noe id in the network
+        """
+        return self._maxNodeId
+
+    def mergeSecondaryNetwork(self, secondaryNetwork):
+        """
+        This method will create a polygon around the current 
+        (primary network). Every node or link of the secondary network 
+        that is not in the polygon will be copied. 
+        
+        .. todo:: Code review and more detailed documentation.
+        """ 
+        print "\n\n*********************\nStarting network merge" 
+        #primaryPolygon = getConvexHull([(node.getX(), node.getY()) for node in self.iterNodes()])
+        primaryPolygon = getConvexHull([link.getMidPoint() for link in self.iterLinks() if not link.isVirtualLink()])        
+
+        exitConnectors = []
+        entryConnectors = []
+        #the follwoing code will identify external links. Some of those links will be connectors
+        # in the primary network and some of them may be roadway links. You do not need to add 
+        # roadway links
+        for sLink in secondaryNetwork.iterLinks():
+            if not sLink.isRoadLink():
+                continue
+            point1 = (sLink.getStartNode().getX(), sLink.getStartNode().getY())
+            point2 = (sLink.getEndNode().getX(), sLink.getEndNode().getY())
+            if isPointInPolygon(point1, primaryPolygon) and not isPointInPolygon(point2, primaryPolygon):
+                exitConnectors.append(sLink)
+            if not isPointInPolygon(point1, primaryPolygon) and isPointInPolygon(point2, primaryPolygon):
+                entryConnectors.append(sLink)
+
+        print "\nEntryConnectors", [(link.getStartNodeId(), link.getEndNodeId()) for link in entryConnectors]
+        print "\nExit connectors", [(link.getStartNodeId(), link.getEndNodeId()) for link in exitConnectors]
+
+
+
+        #delete all the centroids in the primary polygon
+        sNodesToDelete = []
+        numCentroidsToDelete = 0
+        for sCentroid in secondaryNetwork.iterCentroids():
+            point = (sCentroid.getX(), sCentroid.getY())
+            
+            if isPointInPolygon(point, primaryPolygon):
+                sNodesToDelete.append(sCentroid)
+                numCentroidsToDelete += 1
+                for vNode in sCentroid.iterAdjacentNodes():
+                    sNodesToDelete.append(vNode)
+
+        for sNode in sNodesToDelete:
+            secondaryNetwork.removeNode(sNode)
+            
+        DtaLogger.info("Deleted %d centroids from the secondary network" % numCentroidsToDelete)
+
+        #delete all the nodes and their associated links in the primary region
+        sNodesToDelete = set()
+        for sRoadNode in secondaryNetwork.iterRoadNodes():
+            point = (sRoadNode.getX(), sRoadNode.getY())
+            if isPointInPolygon(point, primaryPolygon):
+                sNodesToDelete.add(sRoadNode)
+
+                #TODO: why do I need this/ 
+                for link in sRoadNode.iterAdjacentLinks():
+                    if link.isConnector():
+                        sNodesToDelete.add(link.getOtherEnd(sRoadNode))
+        
+        for sNode in sNodesToDelete:
+            secondaryNetwork.removeNode(sNode)
+
+        DtaLogger.info("Deleted %d roadNodes from the secondary network" % len(sNodesToDelete))            
+        
+        #rename all the nodes in the secondary network that conflict with primary nodes
+        for sNode in secondaryNetwork.iterNodes():
+            if self.hasNodeForId(sNode.getId()):
+                secondaryNetwork.renameNode(sNode.getId(), max(secondaryNetwork.getMaxNodeId() + 1, self.getMaxNodeId() + 1))
+                
+        #rename all the links in the secondary network that conflict with primary links
+        for sLink in secondaryNetwork.iterLinks():
+            if self.hasLinkForId(sLink.getId()):
+                secondaryNetwork.renameLink(sLink.getId(), max(secondaryNetwork.getMaxLinkId() + 1, self.getMaxLinkId() + 1))
+
+        #identify external centroids
+        externalCentroids = {}
+        for centroid in self.iterCentroids():
+            point = (centroid.getX(), centroid.getY())
+            if not isPointInPolygon(point, primaryPolygon):
+                externalCentroids[centroid.getId()] = centroid
+
+        #delete externalCentroids
+        for centroid in externalCentroids.itervalues():
+            for vNode in centroid.iterAdjacentNodes():
+                self.removeNode(vNode)
+            self.removeNode(centroid)
+        
+        self.mergeSecondaryNetworkBasedOnLinkIds(secondaryNetwork)
+    
+
+        #add external links 
+        for sLink in exitConnectors:            
+            if not sLink.isRoadLink():
+                continue
+
+
+            pNode1, dist = getClosestNode(self, sLink.getStartNode())
+            if dist > 10:
+                continue 
+            pNode2, dist = getClosestNode(self, sLink.getEndNode())
+            if dist > 10:
+                continue 
+            print "Adding exit connector", pNode1.getId(), pNode2.getId() 
+
+            pLink = copy.copy(sLink)
+
+            if self.hasLinkForId(pLink.getId()):
+                pLink._id = self.getMaxLinkId() + 1
+
+            pLink._startNode = pNode1
+            pLink._endNode = pNode2
+        
+            pLink._outgoingMovements = []
+            pLink._incomingMovements = [] 
+            
+            if not self.hasLinkForNodeIdPair(pLink.getStartNodeId(), pLink.getEndNodeId()):
+                self.addLink(pLink) 
+                
+        for sLink in entryConnectors:
+
+            if not sLink.isRoadLink():
+                continue
+            
+            pNode1, dist = getClosestNode(self, sLink.getStartNode())
+            if dist > 50:
+                continue 
+            pNode2, dist = getClosestNode(self, sLink.getEndNode())
+            if dist > 50:
+                continue 
+            
+            print "Adding entry connector", pNode1.getId(), pNode2.getId() 
+
+            pLink = copy.copy(sLink)
+            pLink._startNode = pNode1
+            pLink._endNode = pNode2
+
+            if self.hasLinkForId(pLink.getId()):
+                pLink._id = self.getMaxLinkId() + 1
+
+            pLink._outgoingMovements = []
+            pLink._incomingMovements = [] 
+
+            if not self.hasLinkForNodeIdPair(pLink.getStartNodeId(), pLink.getEndNodeId()):                   
+                self.addLink(pLink)
+
+    def getNodeType(self):
+        """
+        Return a unique integer representing the node type.
+        
+        .. todo:: What is this for?
+        """
+        return self._nodeType
+
+    def getLinkType(self):
+        """
+        Return a unique integer representing the link type
+        
+        .. todo:: What is this for?
+        """
+        return self._linkType 
+    
+
+                